--- conflicted
+++ resolved
@@ -1,3952 +1,1856 @@
-<<<<<<< HEAD
-/*
- * Copyright 2000-2012 JetBrains s.r.o.
- *
- * Licensed under the Apache License, Version 2.0 (the "License");
- * you may not use this file except in compliance with the License.
- * You may obtain a copy of the License at
- *
- * http://www.apache.org/licenses/LICENSE-2.0
- *
- * Unless required by applicable law or agreed to in writing, software
- * distributed under the License is distributed on an "AS IS" BASIS,
- * WITHOUT WARRANTIES OR CONDITIONS OF ANY KIND, either express or implied.
- * See the License for the specific language governing permissions and
- * limitations under the License.
- */
-
-package org.jetbrains.plugins.groovy.annotator;
-
-import com.intellij.codeInsight.daemon.HighlightDisplayKey;
-import com.intellij.codeInsight.daemon.JavaErrorMessages;
-import com.intellij.codeInsight.daemon.QuickFixActionRegistrar;
-import com.intellij.codeInsight.daemon.impl.quickfix.AddMethodBodyFix;
-import com.intellij.codeInsight.daemon.impl.quickfix.CreateClassKind;
-import com.intellij.codeInsight.daemon.impl.quickfix.CreateConstructorMatchingSuperFix;
-import com.intellij.codeInsight.daemon.impl.quickfix.OrderEntryFix;
-import com.intellij.codeInsight.generation.OverrideImplementUtil;
-import com.intellij.codeInsight.intention.IntentionAction;
-import com.intellij.codeInsight.intention.QuickFixFactory;
-import com.intellij.codeInsight.quickfix.UnresolvedReferenceQuickFixProvider;
-import com.intellij.codeInspection.ProblemHighlightType;
-import com.intellij.lang.ASTNode;
-import com.intellij.lang.annotation.Annotation;
-import com.intellij.lang.annotation.AnnotationHolder;
-import com.intellij.lang.annotation.Annotator;
-import com.intellij.openapi.diagnostic.Logger;
-import com.intellij.openapi.project.IndexNotReadyException;
-import com.intellij.openapi.util.Condition;
-import com.intellij.openapi.util.TextRange;
-import com.intellij.openapi.util.text.StringUtil;
-import com.intellij.openapi.vfs.VirtualFile;
-import com.intellij.pom.PomDeclarationSearcher;
-import com.intellij.pom.PomTarget;
-import com.intellij.psi.*;
-import com.intellij.psi.impl.light.LightElement;
-import com.intellij.psi.infos.CandidateInfo;
-import com.intellij.psi.search.LocalSearchScope;
-import com.intellij.psi.search.searches.ReferencesSearch;
-import com.intellij.psi.search.searches.SuperMethodsSearch;
-import com.intellij.psi.tree.IElementType;
-import com.intellij.psi.util.MethodSignature;
-import com.intellij.psi.util.MethodSignatureBackedByPsiMethod;
-import com.intellij.psi.util.PsiTreeUtil;
-import com.intellij.util.CollectConsumer;
-import com.intellij.util.containers.ContainerUtil;
-import com.intellij.util.containers.HashSet;
-import com.intellij.util.containers.MultiMap;
-import gnu.trove.THashSet;
-import org.jetbrains.annotations.NotNull;
-import org.jetbrains.annotations.Nullable;
-import org.jetbrains.plugins.groovy.GroovyBundle;
-import org.jetbrains.plugins.groovy.annotator.intentions.*;
-import org.jetbrains.plugins.groovy.annotator.intentions.dynamic.DynamicMethodFix;
-import org.jetbrains.plugins.groovy.annotator.intentions.dynamic.DynamicPropertyFix;
-import org.jetbrains.plugins.groovy.codeInspection.assignment.GroovyAssignabilityCheckInspection;
-import org.jetbrains.plugins.groovy.config.GroovyConfigUtils;
-import org.jetbrains.plugins.groovy.debugger.fragments.GroovyCodeFragment;
-import org.jetbrains.plugins.groovy.extensions.GroovyUnresolvedHighlightFilter;
-import org.jetbrains.plugins.groovy.highlighter.DefaultHighlighter;
-import org.jetbrains.plugins.groovy.lang.documentation.GroovyPresentationUtil;
-import org.jetbrains.plugins.groovy.lang.groovydoc.psi.api.GrDocReferenceElement;
-import org.jetbrains.plugins.groovy.lang.groovydoc.psi.api.GroovyDocPsiElement;
-import org.jetbrains.plugins.groovy.lang.lexer.GroovyTokenTypes;
-import org.jetbrains.plugins.groovy.lang.lexer.TokenSets;
-import org.jetbrains.plugins.groovy.lang.psi.*;
-import org.jetbrains.plugins.groovy.lang.psi.api.GroovyResolveResult;
-import org.jetbrains.plugins.groovy.lang.psi.api.auxiliary.GrListOrMap;
-import org.jetbrains.plugins.groovy.lang.psi.api.auxiliary.modifiers.GrModifier;
-import org.jetbrains.plugins.groovy.lang.psi.api.auxiliary.modifiers.GrModifierList;
-import org.jetbrains.plugins.groovy.lang.psi.api.auxiliary.modifiers.annotation.GrAnnotation;
-import org.jetbrains.plugins.groovy.lang.psi.api.statements.*;
-import org.jetbrains.plugins.groovy.lang.psi.api.statements.arguments.GrArgumentLabel;
-import org.jetbrains.plugins.groovy.lang.psi.api.statements.arguments.GrArgumentList;
-import org.jetbrains.plugins.groovy.lang.psi.api.statements.arguments.GrNamedArgument;
-import org.jetbrains.plugins.groovy.lang.psi.api.statements.blocks.GrClosableBlock;
-import org.jetbrains.plugins.groovy.lang.psi.api.statements.blocks.GrOpenBlock;
-import org.jetbrains.plugins.groovy.lang.psi.api.statements.branch.GrBreakStatement;
-import org.jetbrains.plugins.groovy.lang.psi.api.statements.branch.GrContinueStatement;
-import org.jetbrains.plugins.groovy.lang.psi.api.statements.branch.GrFlowInterruptingStatement;
-import org.jetbrains.plugins.groovy.lang.psi.api.statements.branch.GrReturnStatement;
-import org.jetbrains.plugins.groovy.lang.psi.api.statements.clauses.GrForInClause;
-import org.jetbrains.plugins.groovy.lang.psi.api.statements.expressions.*;
-import org.jetbrains.plugins.groovy.lang.psi.api.statements.expressions.literals.GrLiteral;
-import org.jetbrains.plugins.groovy.lang.psi.api.statements.expressions.literals.GrRegex;
-import org.jetbrains.plugins.groovy.lang.psi.api.statements.expressions.literals.GrString;
-import org.jetbrains.plugins.groovy.lang.psi.api.statements.expressions.path.GrMethodCallExpression;
-import org.jetbrains.plugins.groovy.lang.psi.api.statements.params.GrParameter;
-import org.jetbrains.plugins.groovy.lang.psi.api.statements.typedef.*;
-import org.jetbrains.plugins.groovy.lang.psi.api.statements.typedef.members.GrAccessorMethod;
-import org.jetbrains.plugins.groovy.lang.psi.api.statements.typedef.members.GrEnumConstant;
-import org.jetbrains.plugins.groovy.lang.psi.api.statements.typedef.members.GrMember;
-import org.jetbrains.plugins.groovy.lang.psi.api.statements.typedef.members.GrMethod;
-import org.jetbrains.plugins.groovy.lang.psi.api.toplevel.imports.GrImportStatement;
-import org.jetbrains.plugins.groovy.lang.psi.api.toplevel.packaging.GrPackageDefinition;
-import org.jetbrains.plugins.groovy.lang.psi.api.types.*;
-import org.jetbrains.plugins.groovy.lang.psi.api.util.GrVariableDeclarationOwner;
-import org.jetbrains.plugins.groovy.lang.psi.impl.TypeInferenceHelper;
-import org.jetbrains.plugins.groovy.lang.psi.impl.auxiliary.annotation.GrAnnotationImpl;
-import org.jetbrains.plugins.groovy.lang.psi.impl.signatures.GrClosureSignatureUtil;
-import org.jetbrains.plugins.groovy.lang.psi.impl.synthetic.GrLightParameter;
-import org.jetbrains.plugins.groovy.lang.psi.impl.synthetic.GrScriptField;
-import org.jetbrains.plugins.groovy.lang.psi.impl.synthetic.GroovyScriptClass;
-import org.jetbrains.plugins.groovy.lang.psi.util.GrStringUtil;
-import org.jetbrains.plugins.groovy.lang.psi.util.GroovyCommonClassNames;
-import org.jetbrains.plugins.groovy.lang.psi.util.GroovyPropertyUtils;
-import org.jetbrains.plugins.groovy.lang.psi.util.PsiUtil;
-import org.jetbrains.plugins.groovy.lang.resolve.ResolveUtil;
-import org.jetbrains.plugins.groovy.lang.resolve.noncode.GrInheritConstructorContributor;
-import org.jetbrains.plugins.groovy.lang.resolve.processors.PropertyResolverProcessor;
-
-import java.util.*;
-
-/**
- * @author ven
- */
-@SuppressWarnings({"unchecked"})
-public class GroovyAnnotator extends GroovyElementVisitor implements Annotator {
-  private static final Logger LOG = Logger.getInstance("org.jetbrains.plugins.groovy.annotator.GroovyAnnotator");
-
-  private AnnotationHolder myHolder;
-
-  public void annotate(@NotNull PsiElement element, @NotNull AnnotationHolder holder) {
-    if (element instanceof GroovyPsiElement) {
-      myHolder = holder;
-      ((GroovyPsiElement)element).accept(this);
-      if (PsiUtil.isCompileStatic(element)) {
-        GroovyAssignabilityCheckInspection.checkElement((GroovyPsiElement)element, holder);
-      }
-      myHolder = null;
-    }
-    else {
-      highlightDeclaration(element, holder);
-    }
-  }
-
-  private static void highlightDeclaration(PsiElement element, AnnotationHolder holder) {
-    PsiElement parent = element.getParent();
-    if (!(parent instanceof GrNamedElement) || ((GrNamedElement)parent).getNameIdentifierGroovy() != element) {
-      return;
-    }
-
-
-    if (parent instanceof GrTypeParameter) {
-      final Annotation annotation = holder.createInfoAnnotation(element, null);
-      annotation.setTextAttributes(DefaultHighlighter.TYPE_PARAMETER);
-    }
-    else if (parent instanceof GrAnnotationTypeDefinition) {
-      final Annotation annotation = holder.createInfoAnnotation(element, null);
-      annotation.setTextAttributes(DefaultHighlighter.ANNOTATION);
-    }
-    else if (parent instanceof PsiClass) {
-      final Annotation annotation = holder.createInfoAnnotation(element, null);
-      annotation.setTextAttributes(DefaultHighlighter.CLASS_REFERENCE);
-    }
-    else if (parent instanceof PsiMethod) {
-      if (!((PsiMethod)parent).isConstructor()) {
-      final Annotation annotation = holder.createInfoAnnotation(element, null);
-        annotation.setTextAttributes(DefaultHighlighter.METHOD_DECLARATION);
-      }
-    }
-    else if (parent instanceof PsiField || parent instanceof GrVariable && ResolveUtil.isScriptField((GrVariable)parent)) {
-      final boolean isStatic = ((PsiVariable)parent).hasModifierProperty(PsiModifier.STATIC);
-      final Annotation annotation = holder.createInfoAnnotation(element, null);
-      annotation.setTextAttributes(isStatic ? DefaultHighlighter.STATIC_FIELD : DefaultHighlighter.INSTANCE_FIELD);
-    }
-    else if (parent instanceof GrParameter) {
-      boolean reassigned = isReassigned((GrParameter)parent);
-      final Annotation annotation = holder.createInfoAnnotation(element, null);
-      annotation.setTextAttributes(reassigned ? DefaultHighlighter.REASSIGNED_PARAMETER : DefaultHighlighter.PARAMETER);
-    }
-    else if (parent instanceof GrVariable) {
-      boolean reassigned = isReassigned((GrVariable)parent);
-      final Annotation annotation = holder.createInfoAnnotation(element, null);
-      annotation.setTextAttributes(reassigned ? DefaultHighlighter.REASSIGNED_LOCAL_VARIABLE : DefaultHighlighter.LOCAL_VARIABLE);
-    }
-  }
-
-  private static void highlightResolved(AnnotationHolder holder, GrReferenceElement refElement, PsiElement resolved) {
-    final PsiElement refNameElement = getElementToHighlight(refElement);
-
-    if (resolved instanceof PsiField || resolved instanceof GrVariable && ResolveUtil.isScriptField((GrVariable)resolved)) {
-      boolean isStatic = ((PsiVariable)resolved).hasModifierProperty(PsiModifier.STATIC);
-      Annotation annotation = holder.createInfoAnnotation(refNameElement, null);
-      annotation.setTextAttributes(isStatic ? DefaultHighlighter.STATIC_FIELD : DefaultHighlighter.INSTANCE_FIELD);
-    }
-    else if (resolved instanceof GrAccessorMethod) {
-      boolean isStatic = ((GrAccessorMethod)resolved).hasModifierProperty(PsiModifier.STATIC);
-      Annotation annotation = holder.createInfoAnnotation(refNameElement, null);
-      annotation.setTextAttributes(isStatic ? DefaultHighlighter.STATIC_PROPERTY_REFERENCE : DefaultHighlighter.INSTANCE_PROPERTY_REFERENCE);
-    }
-    else if (resolved instanceof PsiMethod) {
-      boolean isStatic = ((PsiMethod)resolved).hasModifierProperty(PsiModifier.STATIC);
-      if (GroovyPropertyUtils.isSimplePropertyAccessor((PsiMethod)resolved)) {
-        Annotation annotation = holder.createInfoAnnotation(refNameElement, null);
-        annotation.setTextAttributes(isStatic ? DefaultHighlighter.STATIC_PROPERTY_REFERENCE : DefaultHighlighter.INSTANCE_PROPERTY_REFERENCE);
-      }
-      else {
-        Annotation annotation = holder.createInfoAnnotation(refNameElement, null);
-        annotation.setTextAttributes(isStatic ? DefaultHighlighter.STATIC_METHOD_ACCESS : DefaultHighlighter.METHOD_CALL);
-      }
-    }
-    else if (resolved instanceof PsiTypeParameter) {
-      Annotation annotation = holder.createInfoAnnotation(refNameElement, null);
-      annotation.setTextAttributes(DefaultHighlighter.TYPE_PARAMETER);
-    }
-    else if (resolved instanceof PsiClass) {
-      if (((PsiClass)resolved).isAnnotationType()) {
-        Annotation annotation = holder.createInfoAnnotation(refNameElement, null);
-        annotation.setTextAttributes(DefaultHighlighter.ANNOTATION);
-      }
-      else {
-        Annotation annotation = holder.createInfoAnnotation(refNameElement, null);
-        annotation.setTextAttributes(DefaultHighlighter.CLASS_REFERENCE);
-      }
-    }
-    else if (resolved instanceof GrParameter) {
-      boolean reassigned = isReassigned((GrParameter)resolved);
-      Annotation annotation = holder.createInfoAnnotation(refNameElement, null);
-      annotation.setTextAttributes(reassigned ? DefaultHighlighter.REASSIGNED_PARAMETER : DefaultHighlighter.PARAMETER);
-    }
-    else if (resolved instanceof GrVariable) {
-      boolean reassigned = isReassigned((GrVariable)resolved);
-      Annotation annotation = holder.createInfoAnnotation(refNameElement, null);
-      annotation.setTextAttributes(reassigned ? DefaultHighlighter.REASSIGNED_LOCAL_VARIABLE : DefaultHighlighter.LOCAL_VARIABLE);
-    }
-  }
-
-
-  @Override
-  public void visitTypeArgumentList(GrTypeArgumentList typeArgumentList) {
-    PsiElement parent = typeArgumentList.getParent();
-    final PsiElement resolved;
-    if (parent instanceof GrReferenceElement) {
-      resolved = ((GrReferenceElement)parent).resolve();
-    }
-    else {
-      resolved = null;
-    }
-
-    if (resolved == null) return;
-
-    if (!(resolved instanceof PsiTypeParameterListOwner)) {
-      //myHolder.createErrorAnnotation(typeArgumentList, GroovyBundle.message("type.argument.list.is.no.a"))
-      //todo correct error description
-      return;
-    }
-
-    if (parent instanceof GrCodeReferenceElement) {
-      if (!checkDiamonds((GrCodeReferenceElement)parent, myHolder)) return;
-    }
-
-    final PsiTypeParameter[] parameters = ((PsiTypeParameterListOwner)resolved).getTypeParameters();
-    final GrTypeElement[] arguments = typeArgumentList.getTypeArgumentElements();
-
-    if (arguments.length!=parameters.length) {
-      myHolder.createErrorAnnotation(typeArgumentList,
-                                     GroovyBundle.message("wrong.number.of.type.arguments", arguments.length, parameters.length));
-      return;
-    }
-
-    for (int i = 0; i < parameters.length; i++) {
-      PsiTypeParameter parameter = parameters[i];
-      final PsiClassType[] superTypes = parameter.getExtendsListTypes();
-      final PsiType argType = arguments[i].getType();
-      for (PsiClassType superType : superTypes) {
-        if (!superType.isAssignableFrom(argType)) {
-          myHolder.createErrorAnnotation(arguments[i], GroovyBundle.message("type.argument.0.is.not.in.its.bound.should.extend.1", argType.getCanonicalText(), superType.getCanonicalText()));
-          break;
-        }
-      }
-    }
-  }
-
-  @Override
-  public void visitApplicationStatement(GrApplicationStatement applicationStatement) {
-    super.visitApplicationStatement(applicationStatement);
-    checkForCommandExpressionSyntax(applicationStatement);
-  }
-
-  @Override
-  public void visitMethodCallExpression(GrMethodCallExpression methodCallExpression) {
-    super.visitMethodCallExpression(methodCallExpression);
-    checkForCommandExpressionSyntax(methodCallExpression);
-  }
-
-  private void checkForCommandExpressionSyntax(GrMethodCall methodCall) {
-    final GroovyConfigUtils groovyConfig = GroovyConfigUtils.getInstance();
-    if (methodCall.isCommandExpression() && !groovyConfig.isVersionAtLeast(methodCall, GroovyConfigUtils.GROOVY1_8)) {
-      myHolder
-        .createErrorAnnotation(methodCall, GroovyBundle.message("is.not.supported.in.version", groovyConfig.getSDKVersion(methodCall)));
-    }
-  }
-
-  @Override
-  public void visitElement(GroovyPsiElement element) {
-    if (element.getParent() instanceof GrDocReferenceElement) {
-      checkGrDocReferenceElement(myHolder, element);
-    }
-  }
-
-  @Override
-  public void visitCodeReferenceElement(GrCodeReferenceElement refElement) {
-    if (PsiTreeUtil.getParentOfType(refElement, GroovyDocPsiElement.class) != null) return;
-
-    final PsiElement parent = refElement.getParent();
-    GroovyResolveResult resolveResult = refElement.advancedResolve();
-    if (refElement.getReferenceName() != null) {
-
-      if (parent instanceof GrImportStatement && ((GrImportStatement)parent).isStatic() && refElement.multiResolve(false).length > 0) {
-        return;
-      }
-
-      highlightResolved(myHolder, refElement, resolveResult.getElement());
-
-      checkSingleResolvedElement(myHolder, refElement, resolveResult, true);
-
-      if (resolveResult.getElement() == null) {
-        final GrPackageDefinition pack = PsiTreeUtil.getParentOfType(refElement, GrPackageDefinition.class);
-        if (pack != null) {
-          checkPackage(pack);
-        }
-      }
-    }
-  }
-
-  @Override
-  public void visitTryStatement(GrTryCatchStatement statement) {
-    final GrCatchClause[] clauses = statement.getCatchClauses();
-    List<PsiType> usedExceptions = new ArrayList<PsiType>();
-
-    final PsiClassType throwable = PsiType.getJavaLangThrowable(statement.getManager(), statement.getResolveScope());
-
-    for (GrCatchClause clause : clauses) {
-      final GrParameter parameter = clause.getParameter();
-      if (parameter == null) continue;
-
-      final GrTypeElement typeElement = parameter.getTypeElementGroovy();
-
-      PsiType type = typeElement != null ? typeElement.getType() : null;
-      if (type == null) {
-        type = throwable;
-      }
-
-      if (!throwable.isAssignableFrom(type)) {
-        LOG.assertTrue(typeElement != null);
-        myHolder.createErrorAnnotation(typeElement,
-                                       GroovyBundle.message("catch.statement.parameter.type.should.be.a.subclass.of.throwable"));
-        continue;
-      }
-
-      if (typeElement instanceof GrDisjunctionTypeElement) {
-        final GrTypeElement[] elements = ((GrDisjunctionTypeElement)typeElement).getTypeElements();
-        PsiType[] types = new PsiType[elements.length];
-        for (int i = 0; i < elements.length; i++) {
-          types[i] = elements[i].getType();
-        }
-
-        List<PsiType> usedInsideDisjunction = new ArrayList<PsiType>();
-        for (int i = 0; i < types.length; i++) {
-          if (checkExceptionUsed(usedExceptions, parameter, elements[i], types[i])) {
-            usedInsideDisjunction.add(types[i]);
-            for (int j = 0; j < types.length; j++) {
-              if (i != j && types[j].isAssignableFrom(types[i])) {
-                myHolder.createWarningAnnotation(elements[i], GroovyBundle.message("unnecessary.type", types[i].getCanonicalText(),
-                                                                                   types[j].getCanonicalText())).registerFix(new GrRemoveExceptionFix(true));
-              }
-            }
-          }
-        }
-
-        usedExceptions.addAll(usedInsideDisjunction);
-      }
-      else {
-        if (checkExceptionUsed(usedExceptions, parameter, typeElement, type)) {
-          usedExceptions.add(type);
-        }
-      }
-    }
-  }
-
-  private boolean checkExceptionUsed(List<PsiType> usedExceptions, GrParameter parameter, GrTypeElement typeElement, PsiType type) {
-    for (PsiType exception : usedExceptions) {
-      if (exception.isAssignableFrom(type)) {
-        myHolder.createWarningAnnotation(typeElement != null ? typeElement : parameter.getNameIdentifierGroovy(),GroovyBundle.message("exception.0.has.already.been.caught", type.getCanonicalText()))
-          .registerFix(new GrRemoveExceptionFix(parameter.getTypeElementGroovy() instanceof GrDisjunctionTypeElement));
-        return false;
-      }
-    }
-    return true;
-  }
-
-  @Override
-  public void visitReferenceExpression(final GrReferenceExpression referenceExpression) {
-    checkStringNameIdentifier(referenceExpression);
-    GroovyResolveResult resolveResult = referenceExpression.advancedResolve();
-    GroovyResolveResult[] results = referenceExpression.multiResolve(false); //cached
-
-    PsiElement resolved = resolveResult.getElement();
-    final PsiElement parent = referenceExpression.getParent();
-
-    if (resolved != null) {
-      highlightResolved(myHolder, referenceExpression, resolved);
-
-      if (!resolveResult.isStaticsOK() && resolved instanceof PsiModifierListOwner) {
-        if (!((PsiModifierListOwner)resolved).hasModifierProperty(PsiModifier.STATIC)) {
-          Annotation annotation = myHolder.createInfoAnnotation(referenceExpression, GroovyBundle.message("cannot.reference.nonstatic", referenceExpression.getReferenceName()));
-          annotation.setTextAttributes(PsiUtil.isCompileStatic(referenceExpression) ? DefaultHighlighter.BAD_CHARACTER : DefaultHighlighter.UNRESOLVED_ACCESS);
-        }
-      }
-    }
-    else {
-      GrExpression qualifier = referenceExpression.getQualifierExpression();
-      if (qualifier == null && isDeclarationAssignment(referenceExpression)) return;
-
-      if (qualifier != null && referenceExpression.getDotTokenType() == GroovyTokenTypes.mMEMBER_POINTER) {
-        if (results.length > 0) {
-          return;
-        }
-      }
-
-      // If it is reference to map.key we shouldn't highlight key unresolved
-      if (!(parent instanceof GrCall) && ResolveUtil.isKeyOfMap(referenceExpression)) {
-        PsiElement refNameElement = referenceExpression.getReferenceNameElement();
-        PsiElement elt = refNameElement == null ? referenceExpression : refNameElement;
-        Annotation annotation = myHolder.createInfoAnnotation(elt, null);
-        annotation.setTextAttributes(DefaultHighlighter.MAP_KEY);
-        return;
-      }
-
-
-      if (parent instanceof GrReferenceExpression && "class".equals(((GrReferenceExpression)parent).getReferenceName())) {
-        checkSingleResolvedElement(myHolder, referenceExpression, resolveResult, false);
-      }
-    }
-
-    if (parent instanceof GrCall) {
-      if (resolved == null && results.length > 0) {
-        resolved = results[0].getElement();
-      }
-    }
-    if (isDeclarationAssignment(referenceExpression) || resolved instanceof PsiPackage) return;
-
-    if (resolved == null && shouldHighlightAsUnresolved(referenceExpression)) {
-      PsiElement refNameElement = referenceExpression.getReferenceNameElement();
-      PsiElement elt = refNameElement == null ? referenceExpression : refNameElement;
-
-      final GrExpression qualifier = referenceExpression.getQualifierExpression();
-
-      Annotation annotation;
-
-      boolean compileStatic = PsiUtil.isCompileStatic(referenceExpression) || referenceExpression.getQualifier() == null && isInStaticMethod(referenceExpression);
-      if (compileStatic) {
-        annotation = myHolder.createErrorAnnotation(elt, GroovyBundle.message("cannot.resolve", referenceExpression.getReferenceName()));
-        annotation.setHighlightType(ProblemHighlightType.LIKE_UNKNOWN_SYMBOL);
-      }
-      else {
-        if (qualifier != null && qualifier.getType() == null) return;
-
-        annotation = myHolder.createInfoAnnotation(elt, null);
-        annotation.setTextAttributes(DefaultHighlighter.UNRESOLVED_ACCESS);
-      }
-
-      if (qualifier == null) {
-        if (parent instanceof GrMethodCall) {
-          registerStaticImportFix(referenceExpression, annotation);
-        }
-        else {
-          registerCreateClassByTypeFix(referenceExpression, annotation);
-          registerAddImportFixes(referenceExpression, annotation);
-        }
-      }
-
-      registerReferenceFixes(referenceExpression, annotation, compileStatic);
-      UnresolvedReferenceQuickFixProvider.registerReferenceFixes(referenceExpression, new QuickFixActionRegistrarAdapter(annotation));
-      OrderEntryFix.registerFixes(new QuickFixActionRegistrarAdapter(annotation), referenceExpression);
-    }
-  }
-
-  private static boolean isInStaticMethod(GrReferenceExpression referenceExpression) {
-    PsiMember context = PsiTreeUtil.getParentOfType(referenceExpression, PsiMember.class, true, GrClosableBlock.class);
-    return context instanceof PsiMethod && context.hasModifierProperty(PsiModifier.STATIC);
-  }
-
-  private static boolean isReassigned(GrVariable var) {
-    PsiMethod method = PsiTreeUtil.getParentOfType(var, PsiMethod.class);
-    PsiNamedElement scope = method == null ? var.getContainingFile() : method;
-    if (scope == null) {
-      return false;
-    }
-    boolean hasAssignment = var.getInitializerGroovy() != null || var instanceof GrParameter;
-    for (PsiReference reference : ReferencesSearch.search(var, new LocalSearchScope(scope)).findAll()) {
-      if (reference instanceof GrReferenceExpression &&
-          (PsiUtil.isLValue((GrReferenceExpression)reference) ||
-           ((GrReferenceExpression)reference).getParent() instanceof GrUnaryExpression &&
-           ((GrUnaryExpression)((GrReferenceExpression)reference).getParent()).isPostfix())) {
-        if (hasAssignment) {
-          return true;
-        }
-        hasAssignment = true;
-      }
-    }
-    return false;
-  }
-
-  public static boolean shouldHighlightAsUnresolved(@NotNull GrReferenceExpression referenceExpression) {
-    PsiElement refNameElement = referenceExpression.getReferenceNameElement();
-    if (refNameElement != null && referenceExpression.getQualifier() == null) {
-      final IElementType type = refNameElement.getNode().getElementType();
-      if (TokenSets.STRING_LITERAL_SET.contains(type)) return false;
-    }
-
-    if (!GroovyUnresolvedHighlightFilter.shouldHighlight(referenceExpression)) return false;
-
-    CollectConsumer<PomTarget> consumer = new CollectConsumer<PomTarget>();
-
-    for (PomDeclarationSearcher searcher : PomDeclarationSearcher.EP_NAME.getExtensions()) {
-      searcher.findDeclarationsAt(referenceExpression, 0, consumer);
-      if (consumer.getResult().size() > 0) return false;
-    }
-
-    return true;
-  }
-
-  private void checkStringNameIdentifier(GrReferenceExpression ref) {
-    final PsiElement nameElement = ref.getReferenceNameElement();
-    if (nameElement == null) return;
-
-    final IElementType elementType = nameElement.getNode().getElementType();
-    if (elementType == GroovyTokenTypes.mSTRING_LITERAL || elementType == GroovyTokenTypes.mGSTRING_LITERAL) {
-      checkStringLiteral(nameElement, nameElement.getText());
-    }
-    else if (elementType == GroovyTokenTypes.mREGEX_LITERAL || elementType == GroovyTokenTypes.mDOLLAR_SLASH_REGEX_LITERAL) {
-      checkRegexLiteral(nameElement);
-    }
-  }
-
-  /*
-  private static void registerAccessFix(Annotation annotation, PsiElement place, PsiMember refElement) {
-    if (refElement instanceof PsiCompiledElement) return;
-    PsiModifierList modifierList = refElement.getModifierList();
-    if (modifierList == null) return;
-
-    try {
-      Project project = refElement.getProject();
-      JavaPsiFacade facade = JavaPsiFacade.getInstance(project);
-      PsiModifierList modifierListCopy = facade.getElementFactory().createFieldFromText("int a;", null).getModifierList();
-      modifierListCopy.setModifierProperty(PsiModifier.STATIC, modifierList.hasModifierProperty(PsiModifier.STATIC));
-      @Modifier String minModifier = PsiModifier.PROTECTED;
-      if (refElement.hasModifierProperty(PsiModifier.PROTECTED)) {
-        minModifier = PsiModifier.PUBLIC;
-      }
-      String[] modifiers = {PsiModifier.PROTECTED, PsiModifier.PUBLIC, PsiModifier.PACKAGE_LOCAL};
-      PsiClass accessObjectClass = PsiTreeUtil.getParentOfType(place, PsiClass.class, false);
-      if (accessObjectClass == null) {
-        accessObjectClass = ((GroovyFile)place.getContainingFile()).getScriptClass();
-      }
-      for (int i = ArrayUtil.indexOf(modifiers, minModifier); i < modifiers.length; i++) {
-        String modifier = modifiers[i];
-        modifierListCopy.setModifierProperty(modifier, true);
-        if (facade.getResolveHelper().isAccessible(refElement, modifierListCopy, place, accessObjectClass, null)) {
-          IntentionAction fix = new GrModifierFix(refElement, refElement.getModifierList(), modifier, true, true);
-          annotation.registerFix(fix);
-        }
-      }
-    }
-    catch (IncorrectOperationException e) {
-      LOG.error(e);
-    }
-  }
-  */
-
-  private static void registerStaticImportFix(GrReferenceExpression referenceExpression, Annotation annotation) {
-    final String referenceName = referenceExpression.getReferenceName();
-    //noinspection ConstantConditions
-    if (StringUtil.isEmpty(referenceName)) {
-      return;
-    }
-
-    annotation.registerFix(new GroovyStaticImportMethodFix((GrMethodCall)referenceExpression.getParent()));
-  }
-
-  @Override
-  public void visitTypeDefinition(GrTypeDefinition typeDefinition) {
-    final PsiElement parent = typeDefinition.getParent();
-    if (!(typeDefinition.isAnonymous() || parent instanceof GrTypeDefinitionBody || parent instanceof GroovyFile || typeDefinition instanceof GrTypeParameter)) {
-      final TextRange range = getClassHeaderTextRange(typeDefinition);
-      final Annotation errorAnnotation =
-        myHolder.createErrorAnnotation(range, GroovyBundle.message("class.definition.is.not.expected.here"));
-      errorAnnotation.registerFix(new GrMoveClassToCorrectPlaceFix(typeDefinition));
-    }
-    checkTypeDefinition(myHolder, typeDefinition);
-    checkTypeDefinitionModifiers(myHolder, typeDefinition);
-
-    checkDuplicateMethod(typeDefinition.getMethods(), myHolder);
-    checkImplementedMethodsOfClass(myHolder, typeDefinition);
-    checkConstructors(myHolder, typeDefinition);
-  }
-
-  private static void checkReferenceList(AnnotationHolder holder,
-                                         GrReferenceList list,
-                                         boolean interfaceExpected,
-                                         String message,
-                                         @Nullable IntentionAction fix) {
-    if (list == null) return;
-    for (GrCodeReferenceElement refElement : list.getReferenceElements()) {
-      final PsiElement psiClass = refElement.resolve();
-      if (psiClass instanceof PsiClass && ((PsiClass)psiClass).isInterface() != interfaceExpected) {
-        if (fix != null) {
-          holder.createErrorAnnotation(refElement, message).registerFix(fix);
-        }
-      }
-    }
-  }
-
-  private static void checkConstructors(AnnotationHolder holder, GrTypeDefinition typeDefinition) {
-    if (typeDefinition.isEnum() || typeDefinition.isInterface() || typeDefinition.isAnonymous()) return;
-    final PsiClass superClass = typeDefinition.getSuperClass();
-    if (superClass == null) return;
-
-    if (GrInheritConstructorContributor.hasInheritConstructorsAnnotation(typeDefinition)) return;
-
-    PsiMethod defConstructor = getDefaultConstructor(superClass);
-    boolean hasImplicitDefConstructor = superClass.getConstructors().length == 0;
-
-    final PsiMethod[] constructors = typeDefinition.getCodeConstructors();
-    final String qName = superClass.getQualifiedName();
-    if (constructors.length == 0) {
-      if (!hasImplicitDefConstructor && (defConstructor == null || !PsiUtil.isAccessible(typeDefinition, defConstructor))) {
-        final TextRange range = getClassHeaderTextRange(typeDefinition);
-        holder.createErrorAnnotation(range, GroovyBundle.message("there.is.no.default.constructor.available.in.class.0", qName)).registerFix(new CreateConstructorMatchingSuperFix(typeDefinition));
-      }
-      return;
-    }
-    for (PsiMethod method : constructors) {
-      if (method instanceof GrMethod) {
-        final GrOpenBlock block = ((GrMethod)method).getBlock();
-        if (block == null) continue;
-        final GrStatement[] statements = block.getStatements();
-        if (statements.length > 0) {
-          if (statements[0] instanceof GrConstructorInvocation) continue;
-        }
-
-        if (!hasImplicitDefConstructor && (defConstructor == null || !PsiUtil.isAccessible(typeDefinition, defConstructor))) {
-          holder.createErrorAnnotation(getMethodHeaderTextRange(method),
-                                       GroovyBundle.message("there.is.no.default.constructor.available.in.class.0", qName));
-        }
-      }
-    }
-
-    checkRecursiveConstructors(holder, constructors);
-  }
-
-  @Override
-  public void visitEnumConstant(GrEnumConstant enumConstant) {
-    super.visitEnumConstant(enumConstant);
-    final GrArgumentList argumentList = enumConstant.getArgumentList();
-
-    if (argumentList != null && argumentList.getNamedArguments().length > 0 && argumentList.getExpressionArguments().length == 0) {
-      final PsiMethod constructor = enumConstant.resolveConstructor();
-      if (constructor != null) {
-        if (!PsiUtil.isConstructorHasRequiredParameters(constructor)) {
-          myHolder.createErrorAnnotation(argumentList, GroovyBundle
-            .message("the.usage.of.a.map.entry.expression.to.initialize.an.enum.is.currently.not.supported"));
-        }
-      }
-    }
-  }
-
-  private static void checkRecursiveConstructors(AnnotationHolder holder, PsiMethod[] constructors) {
-    Map<PsiMethod, PsiMethod> nodes = new HashMap<PsiMethod, PsiMethod>(constructors.length);
-
-    Set<PsiMethod> set = ContainerUtil.set(constructors);
-
-    for (PsiMethod constructor : constructors) {
-      if (!(constructor instanceof GrMethod)) continue;
-
-      final GrOpenBlock block = ((GrMethod)constructor).getBlock();
-      if (block == null) continue;
-
-      final GrStatement[] statements = block.getStatements();
-      if (statements.length <= 0 || !(statements[0] instanceof GrConstructorInvocation)) continue;
-
-      final PsiMethod resolved = ((GrConstructorInvocation)statements[0]).resolveMethod();
-      if (!set.contains(resolved)) continue;
-
-      nodes.put(constructor, resolved);
-    }
-
-    Set<PsiMethod> checked = new HashSet<PsiMethod>();
-
-    Set<PsiMethod> current;
-    for (PsiMethod constructor : constructors) {
-      if (!checked.add(constructor)) continue;
-
-      current = new HashSet<PsiMethod>();
-      current.add(constructor);
-      for (constructor = nodes.get(constructor); constructor != null && current.add(constructor); constructor = nodes.get(constructor)) {
-        checked.add(constructor);
-      }
-
-      if (constructor != null) {
-        PsiMethod circleStart = constructor;
-        do {
-          holder.createErrorAnnotation(getMethodHeaderTextRange(constructor),
-                                       GroovyBundle.message("recursive.constructor.invocation"));
-          constructor = nodes.get(constructor);
-        }
-        while (constructor != circleStart);
-      }
-    }
-  }
-
-  public static TextRange getMethodHeaderTextRange(PsiMethod method) {
-    final PsiModifierList modifierList = method.getModifierList();
-    final PsiParameterList parameterList = method.getParameterList();
-
-    final TextRange textRange = modifierList.getTextRange();
-    LOG.assertTrue(textRange != null, method.getClass() + ":" + method.getText());
-    int startOffset = textRange.getStartOffset();
-    int endOffset = parameterList.getTextRange().getEndOffset() + 1;
-
-    return new TextRange(startOffset, endOffset);
-  }
-
-  @Override
-  public void visitMethod(GrMethod method) {
-
-
-    checkMethodDefinitionModifiers(myHolder, method);
-    checkMethodWithTypeParamsShouldHaveReturnType(myHolder, method);
-    checkInnerMethod(myHolder, method);
-    checkMethodParameters(myHolder, method);
-
-    GrOpenBlock block = method.getBlock();
-    if (block != null && TypeInferenceHelper.isTooComplexTooAnalyze(block)) {
-      myHolder.createWeakWarningAnnotation(method.getNameIdentifierGroovy(), GroovyBundle.message("method.0.is.too.complex.too.analyze",
-                                                                                                  method.getName()));
-    }
-  }
-
-  private static void checkMethodWithTypeParamsShouldHaveReturnType(AnnotationHolder holder, GrMethod method) {
-    final PsiTypeParameterList parameterList = method.getTypeParameterList();
-    if (parameterList != null) {
-      final GrTypeElement typeElement = method.getReturnTypeElementGroovy();
-      if (typeElement == null) {
-        final TextRange parameterListTextRange = parameterList.getTextRange();
-        final TextRange range = new TextRange(parameterListTextRange.getEndOffset(), parameterListTextRange.getEndOffset() + 1);
-        holder.createErrorAnnotation(range, GroovyBundle.message("method.with.type.parameters.should.have.return.type"));
-      }
-    }
-  }
-
-  private static void checkMethodParameters(AnnotationHolder holder, GrMethod method) {
-    if (!method.hasModifierProperty(PsiModifier.ABSTRACT)) return;
-
-    for (GrParameter parameter : method.getParameters()) {
-      GrExpression initializerGroovy = parameter.getInitializerGroovy();
-      if (initializerGroovy != null) {
-        PsiElement assignOperator = parameter.getNameIdentifierGroovy();
-        TextRange textRange =
-          new TextRange(assignOperator.getTextRange().getEndOffset(), initializerGroovy.getTextRange().getEndOffset());
-        holder.createErrorAnnotation(textRange, GroovyBundle.message("default.initializers.are.not.allowed.in.abstract.method"));
-      }
-    }
-  }
-
-  @Nullable
-  private static PsiMethod getDefaultConstructor(PsiClass clazz) {
-    final String className = clazz.getName();
-    if (className == null) return null;
-    final PsiMethod[] byName = clazz.findMethodsByName(className, true);
-    if (byName.length == 0) return null;
-    Outer:
-    for (PsiMethod method : byName) {
-      if (method.getParameterList().getParametersCount() == 0) return method;
-      if (!(method instanceof GrMethod)) continue;
-      final GrParameter[] parameters = ((GrMethod)method).getParameterList().getParameters();
-
-      for (GrParameter parameter : parameters) {
-        if (!parameter.isOptional()) continue Outer;
-      }
-      return method;
-    }
-    return null;
-  }
-
-  @Override
-  public void visitVariableDeclaration(GrVariableDeclaration variableDeclaration) {
-
-    PsiElement parent = variableDeclaration.getParent();
-    assert parent != null;
-
-    PsiElement typeDef = parent.getParent();
-    if (typeDef != null && typeDef instanceof GrTypeDefinition) {
-      PsiModifierList modifiersList = variableDeclaration.getModifierList();
-      final GrMember[] members = variableDeclaration.getMembers();
-      if (members.length == 0) return;
-      final GrMember member = members[0];
-      checkAccessModifiers(myHolder, modifiersList, member);
-      checkDuplicateModifiers(myHolder, variableDeclaration.getModifierList(), member);
-
-      if (modifiersList.hasExplicitModifier(PsiModifier.VOLATILE) && modifiersList.hasExplicitModifier(PsiModifier.FINAL)) {
-        final Annotation annotation =
-          myHolder.createErrorAnnotation(modifiersList, GroovyBundle.message("illegal.combination.of.modifiers.volatile.and.final"));
-        annotation.registerFix(new GrModifierFix(member, modifiersList, PsiModifier.VOLATILE, true, false));
-        annotation.registerFix(new GrModifierFix(member, modifiersList, PsiModifier.FINAL, true, false));
-      }
-
-      if (modifiersList.hasExplicitModifier(PsiModifier.NATIVE)) {
-        final Annotation annotation = myHolder.createErrorAnnotation(modifiersList, GroovyBundle.message("variable.cannot.be.native"));
-        annotation.registerFix(new GrModifierFix(member, modifiersList, PsiModifier.NATIVE, true, false));
-      }
-
-      if (modifiersList.hasExplicitModifier(PsiModifier.ABSTRACT)) {
-        final Annotation annotation = myHolder.createErrorAnnotation(modifiersList, GroovyBundle.message("variable.cannot.be.abstract"));
-        annotation.registerFix(new GrModifierFix(member, modifiersList, PsiModifier.ABSTRACT, true, false));
-      }
-    }
-  }
-
-  private void checkScriptField(GrAnnotation annotation) {
-    final PsiAnnotationOwner owner = annotation.getOwner();
-    final GrMember container = PsiTreeUtil.getParentOfType(((PsiElement)owner), GrMember.class);
-    if (container != null) {
-      if (container.getContainingClass() instanceof GroovyScriptClass) {
-        myHolder.createErrorAnnotation(annotation, GroovyBundle.message("annotation.field.can.only.be.used.within.a.script.body"));
-      }
-      else {
-        myHolder.createErrorAnnotation(annotation, GroovyBundle.message("annotation.field.can.only.be.used.within.a.script"));
-      }
-    }
-  }
-
-  @Override
-  public void visitVariable(GrVariable variable) {
-    checkName(variable);
-
-    final GrVariable toSearchFor = ResolveUtil.isScriptField(variable)? GrScriptField.createScriptFieldFrom(variable):variable;
-    PsiNamedElement duplicate = ResolveUtil.resolveExistingElement(variable, new DuplicateVariablesProcessor(toSearchFor), GrReferenceExpression.class, GrVariable.class);
-    if (duplicate == null) {
-      if (variable instanceof GrParameter) {
-        @SuppressWarnings({"ConstantConditions"})
-        final PsiElement parent = variable.getContext().getContext();
-        if (parent instanceof GrClosableBlock) {
-          duplicate = ResolveUtil.resolveExistingElement((GrClosableBlock)parent, new DuplicateVariablesProcessor(variable),
-                                                         GrVariable.class, GrReferenceExpression.class);
-        }
-      }
-    }
-
-    if (duplicate instanceof GrLightParameter && "args".equals(duplicate.getName())) {
-      duplicate = null;
-    }
-
-    if (duplicate instanceof GrVariable) {
-      if ((variable instanceof GrField || ResolveUtil.isScriptField(variable)) /*&& duplicate instanceof PsiField*/ ||
-          !(duplicate instanceof GrField)) {
-        final String key = duplicate instanceof GrField ? "field.already.defined" : "variable.already.defined";
-        myHolder.createErrorAnnotation(variable.getNameIdentifierGroovy(), GroovyBundle.message(key, variable.getName()));
-      }
-    }
-
-    PsiType type = variable.getDeclaredType();
-    if (type instanceof PsiEllipsisType && !isLastParameter(variable)) {
-      TextRange range = getTypeRange(variable);
-      LOG.assertTrue(range != null, variable.getText());
-      myHolder.createErrorAnnotation(range, GroovyBundle.message("ellipsis.type.is.not.allowed.here"));
-    }
-  }
-
-  @Nullable
-  private static TextRange getTypeRange(GrVariable variable) {
-    GrTypeElement typeElement = variable.getTypeElementGroovy();
-    if (typeElement == null) return null;
-
-    PsiElement sibling = typeElement.getNextSibling();
-    if (sibling != null && sibling.getNode().getElementType() == GroovyTokenTypes.mTRIPLE_DOT) {
-      return new TextRange(typeElement.getTextRange().getStartOffset(), sibling.getTextRange().getEndOffset());
-    }
-
-    return typeElement.getTextRange();
-  }
-
-
-  private static boolean isLastParameter(PsiVariable variable) {
-    if (!(variable instanceof PsiParameter)) return false;
-
-    PsiElement parent = variable.getParent();
-    if (!(parent instanceof PsiParameterList)) return false;
-
-    PsiParameter[] parameters = ((PsiParameterList)parent).getParameters();
-
-    return parameters.length > 0 && parameters[parameters.length - 1] == variable;
-  }
-
-  private void checkName(GrVariable variable) {
-    if (!"$".equals(variable.getName())) return;
-    myHolder.createErrorAnnotation(variable.getNameIdentifierGroovy(), GroovyBundle.message("incorrect.variable.name"));
-  }
-
-  @Override
-  public void visitAssignmentExpression(GrAssignmentExpression expression) {
-    GrExpression lValue = expression.getLValue();
-    if (!PsiUtil.mightBeLValue(lValue)) {
-      myHolder.createErrorAnnotation(lValue, GroovyBundle.message("invalid.lvalue"));
-    }
-  }
-
-  @Override
-  public void visitReturnStatement(GrReturnStatement returnStatement) {
-    final GrExpression value = returnStatement.getReturnValue();
-    if (value != null) {
-      final PsiType type = value.getType();
-      if (type != null) {
-        final GrParametersOwner owner = PsiTreeUtil.getParentOfType(returnStatement, GrMethod.class, GrClosableBlock.class);
-        if (owner instanceof PsiMethod) {
-          final PsiMethod method = (PsiMethod)owner;
-          if (method.isConstructor()) {
-            myHolder.createErrorAnnotation(value, GroovyBundle.message("cannot.return.from.constructor"));
-          }
-          else {
-            final PsiType methodType = method.getReturnType();
-            if (methodType != null) {
-              if (PsiType.VOID.equals(methodType)) {
-                myHolder.createErrorAnnotation(value, GroovyBundle.message("cannot.return.from.void.method"));
-              }
-            }
-          }
-        }
-      }
-    }
-  }
-
-  @Override
-  public void visitListOrMap(GrListOrMap listOrMap) {
-    final PsiReference constructorReference = listOrMap.getReference();
-    if (constructorReference != null) {
-      final PsiElement startToken = listOrMap.getFirstChild();
-      if (startToken != null && startToken.getNode().getElementType() == GroovyTokenTypes.mLBRACK) {
-        myHolder.createInfoAnnotation(startToken, null).setTextAttributes(DefaultHighlighter.LITERAL_CONVERSION);
-      }
-      final PsiElement endToken = listOrMap.getLastChild();
-      if (endToken != null && endToken.getNode().getElementType() == GroovyTokenTypes.mRBRACK) {
-        myHolder.createInfoAnnotation(endToken, null).setTextAttributes(DefaultHighlighter.LITERAL_CONVERSION);
-      }
-    }
-
-    checkNamedArgs(listOrMap.getNamedArguments(), false);
-  }
-
-  @Override
-  public void visitClassTypeElement(GrClassTypeElement typeElement) {
-    super.visitClassTypeElement(typeElement);
-
-    final GrCodeReferenceElement ref = typeElement.getReferenceElement();
-    final GrTypeArgumentList argList = ref.getTypeArgumentList();
-    if (argList == null) return;
-
-    final GrTypeElement[] elements = argList.getTypeArgumentElements();
-    for (GrTypeElement element : elements) {
-      checkTypeArgForPrimitive(element, GroovyBundle.message("primitive.type.parameters.are.not.allowed"));
-    }
-  }
-
-  private void checkTypeArgForPrimitive(@Nullable GrTypeElement element, String message) {
-    if (element == null || !(element.getType() instanceof PsiPrimitiveType)) return;
-
-    myHolder.
-      createErrorAnnotation(element, message).
-      registerFix(new GrReplacePrimitiveTypeWithWrapperFix(element));
-  }
-
-  @Override
-  public void visitWildcardTypeArgument(GrWildcardTypeArgument wildcardTypeArgument) {
-    super.visitWildcardTypeArgument(wildcardTypeArgument);
-
-    checkTypeArgForPrimitive(wildcardTypeArgument.getBoundTypeElement(), GroovyBundle.message("primitive.bound.types.are.not.allowed"));
-  }
-
-  private void highlightNamedArgs(GrNamedArgument[] namedArguments) {
-    for (GrNamedArgument namedArgument : namedArguments) {
-      final GrArgumentLabel label = namedArgument.getLabel();
-      if (label != null && label.getExpression() == null && label.getNameElement().getNode().getElementType() != GroovyTokenTypes.mSTAR) {
-        myHolder.createInfoAnnotation(label, null).setTextAttributes(DefaultHighlighter.MAP_KEY);
-      }
-    }
-  }
-
-  private void checkNamedArgs(GrNamedArgument[] namedArguments, boolean forArgList) {
-    highlightNamedArgs(namedArguments);
-
-    MultiMap<String, GrArgumentLabel> map = new MultiMap<String, GrArgumentLabel>();
-    for (GrNamedArgument element : namedArguments) {
-      final GrArgumentLabel label = element.getLabel();
-      if (label != null) {
-        final String name = label.getName();
-        if (name != null) {
-          map.putValue(name, label);
-        }
-      }
-    }
-
-    for (String key : map.keySet()) {
-      final List<GrArgumentLabel> arguments = (List<GrArgumentLabel>)map.get(key);
-      if (arguments.size() > 1) {
-        for (int i = 1; i < arguments.size(); i++) {
-          final GrArgumentLabel label = arguments.get(i);
-          if (forArgList) {
-            myHolder.createErrorAnnotation(label, GroovyBundle.message("duplicated.named.parameter", key));
-          }
-          else {
-            myHolder.createWarningAnnotation(label, GroovyBundle.message("duplicate.element.in.the.map"));
-          }
-        }
-      }
-    }
-  }
-
-  @Override
-  public void visitNewExpression(GrNewExpression newExpression) {
-    GrTypeArgumentList constructorTypeArguments = newExpression.getConstructorTypeArguments();
-    if (constructorTypeArguments != null) {
-      myHolder.createErrorAnnotation(constructorTypeArguments, GroovyBundle.message("groovy.does.not.support.constructor.type.arguments"));
-    }
-
-    final GrTypeElement typeElement = newExpression.getTypeElement();
-
-    if (typeElement instanceof GrBuiltInTypeElement) {
-      if (newExpression.getArrayCount() == 0) {
-        myHolder.createErrorAnnotation(typeElement, GroovyBundle.message("create.instance.of.built-in.type"));
-      }
-    }
-
-    if (newExpression.getArrayCount() > 0) return;
-
-    GrCodeReferenceElement refElement = newExpression.getReferenceElement();
-    if (refElement == null) return;
-
-    final PsiElement element = refElement.resolve();
-    if (element instanceof PsiClass) {
-      PsiClass clazz = (PsiClass)element;
-      if (clazz.hasModifierProperty(PsiModifier.ABSTRACT)) {
-        if (newExpression.getAnonymousClassDefinition() == null) {
-          String message = clazz.isInterface()
-                           ? GroovyBundle.message("cannot.instantiate.interface", clazz.getName())
-                           : GroovyBundle.message("cannot.instantiate.abstract.class", clazz.getName());
-          myHolder.createErrorAnnotation(refElement, message);
-        }
-        return;
-      }
-      if (newExpression.getQualifier() != null) {
-        if (clazz.hasModifierProperty(PsiModifier.STATIC)) {
-          myHolder.createErrorAnnotation(newExpression, GroovyBundle.message("qualified.new.of.static.class"));
-        }
-      }
-      else {
-        final PsiClass outerClass = clazz.getContainingClass();
-        if (com.intellij.psi.util.PsiUtil.isInnerClass(clazz) && !PsiUtil.hasEnclosingInstanceInScope(outerClass, newExpression, true)) {
-          Annotation annotation =
-            myHolder.createErrorAnnotation(refElement, GroovyBundle.message("cannot.reference.nonstatic", clazz.getQualifiedName()));
-          annotation.setTextAttributes(DefaultHighlighter.UNRESOLVED_ACCESS);
-        }
-      }
-    }
-  }
-
-  private static boolean checkDiamonds(GrCodeReferenceElement refElement, AnnotationHolder holder) {
-    GrTypeArgumentList typeArgumentList = refElement.getTypeArgumentList();
-    if (typeArgumentList == null) return true;
-
-    if (!typeArgumentList.isDiamond()) return true;
-
-    final GroovyConfigUtils configUtils = GroovyConfigUtils.getInstance();
-    if (!configUtils.isVersionAtLeast(refElement, GroovyConfigUtils.GROOVY1_8)) {
-      final String message = GroovyBundle.message("diamonds.are.not.allowed.in.groovy.0", configUtils.getSDKVersion(refElement));
-      holder.createErrorAnnotation(typeArgumentList, message);
-    }
-    return false;
-  }
-
-  @Override
-  public void visitArgumentList(GrArgumentList list) {
-    checkNamedArgs(list.getNamedArguments(), true);
-  }
-
-  @Override
-  public void visitConstructorInvocation(GrConstructorInvocation invocation) {
-    final GroovyResolveResult resolveResult = invocation.advancedResolve();
-    if (resolveResult.getElement() == null) {
-      final GroovyResolveResult[] results = invocation.multiResolve(false);
-      final GrArgumentList argList = invocation.getArgumentList();
-      if (results.length > 0) {
-        String message = GroovyBundle.message("ambiguous.constructor.call");
-        myHolder.createWarningAnnotation(argList, message);
-      }
-      else {
-        final PsiClass clazz = invocation.getDelegatedClass();
-        if (clazz != null) {
-          //default constructor invocation
-          PsiType[] argumentTypes = PsiUtil.getArgumentTypes(invocation.getThisOrSuperKeyword(), true);
-          if (argumentTypes != null && argumentTypes.length > 0) {
-            String message = GroovyBundle.message("cannot.apply.default.constructor", clazz.getName());
-            myHolder.createWarningAnnotation(argList, message);
-          }
-        }
-      }
-    }
-  }
-
-  @Override
-  public void visitBreakStatement(GrBreakStatement breakStatement) {
-    checkFlowInterruptStatement(breakStatement, myHolder);
-  }
-
-  @Override
-  public void visitContinueStatement(GrContinueStatement continueStatement) {
-    checkFlowInterruptStatement(continueStatement, myHolder);
-  }
-
-  @Override
-  public void visitPackageDefinition(GrPackageDefinition packageDefinition) {
-    //todo: if reference isn't resolved it construct package definition
-    checkPackage(packageDefinition);
-    final GrModifierList modifierList = packageDefinition.getAnnotationList();
-    checkAnnotationList(myHolder, modifierList, GroovyBundle.message("package.definition.cannot.have.modifiers"));
-  }
-
-  private void checkPackage(GrPackageDefinition packageDefinition) {
-    final PsiFile file = packageDefinition.getContainingFile();
-    assert file != null;
-
-    PsiDirectory psiDirectory = file.getContainingDirectory();
-    if (psiDirectory != null && file instanceof GroovyFile) {
-      PsiPackage aPackage = JavaDirectoryService.getInstance().getPackage(psiDirectory);
-      if (aPackage != null) {
-        String packageName = aPackage.getQualifiedName();
-        if (!packageName.equals(packageDefinition.getPackageName())) {
-          final Annotation annotation = myHolder.createWarningAnnotation(packageDefinition, GroovyBundle.message("wrong.package.name", packageName, aPackage.getQualifiedName()));
-          annotation.registerFix(new ChangePackageQuickFix((GroovyFile)packageDefinition.getContainingFile(), packageName));
-          annotation.registerFix(new GrMoveToDirFix(packageDefinition.getPackageName()));
-        }
-      }
-    }
-  }
-
-  @Override
-  public void visitClosure(GrClosableBlock closure) {
-    super.visitClosure(closure);
-    if (!closure.hasParametersSection() && isClosureAmbiguous(closure)) {
-      myHolder.createErrorAnnotation(closure, GroovyBundle.message("ambiguous.code.block"));
-    }
-
-    if (TypeInferenceHelper.isTooComplexTooAnalyze(closure)) {
-      int startOffset = closure.getLBrace().getTextRange().getStartOffset();
-      int endOffset;
-      if (closure.getArrow()!=null) {
-        endOffset = closure.getArrow().getTextRange().getEndOffset();
-      }
-      else {
-        String text =
-          PsiDocumentManager.getInstance(closure.getProject()).getDocument(closure.getContainingFile()).getText();
-        endOffset = Math.min(closure.getTextRange().getEndOffset(), text.indexOf('\n', startOffset));
-      }
-      myHolder.createWeakWarningAnnotation(new TextRange(startOffset, endOffset), GroovyBundle.message("closure.is.too.complex.to.analyze"));
-    }
-  }
-
-  private static boolean isClosureAmbiguous(GrClosableBlock closure) {
-    if (closure.getContainingFile() instanceof GroovyCodeFragment) return false; //for code fragments
-    PsiElement place = closure;
-    while (true) {
-      if (place instanceof GrUnAmbiguousClosureContainer) return false;
-      if (PsiUtil.isExpressionStatement(place)) return true;
-
-      PsiElement parent = place.getParent();
-      if (parent == null || parent.getFirstChild() != place) return false;
-      place = parent;
-    }
-  }
-
-  @Override
-  public void visitSuperExpression(GrSuperReferenceExpression superExpression) {
-    checkThisOrSuperReferenceExpression(superExpression, myHolder);
-  }
-
-  @Override
-  public void visitThisExpression(GrThisReferenceExpression thisExpression) {
-    checkThisOrSuperReferenceExpression(thisExpression, myHolder);
-  }
-
-  @Override
-  public void visitLiteralExpression(GrLiteral literal) {
-    final IElementType elementType = literal.getFirstChild().getNode().getElementType();
-    if (elementType == GroovyTokenTypes.mSTRING_LITERAL || elementType == GroovyTokenTypes.mGSTRING_LITERAL) {
-      checkStringLiteral(literal, literal.getText());
-    }
-    else if (elementType == GroovyTokenTypes.mREGEX_LITERAL || elementType == GroovyTokenTypes.mDOLLAR_SLASH_REGEX_LITERAL) {
-      checkRegexLiteral(literal.getFirstChild());
-    }
-  }
-
-  @Override
-  public void visitRegexExpression(GrRegex regex) {
-    checkRegexLiteral(regex);
-  }
-
-  private void checkRegexLiteral(PsiElement regex) {
-    String text = regex.getText();
-    String quote = GrStringUtil.getStartQuote(text);
-
-    final GroovyConfigUtils config = GroovyConfigUtils.getInstance();
-
-    if ("$/".equals(quote)) {
-      if (!config.isVersionAtLeast(regex, GroovyConfigUtils.GROOVY1_8)) {
-        myHolder
-          .createErrorAnnotation(regex, GroovyBundle.message("dollar.slash.strings.are.not.allowed.in.0", config.getSDKVersion(regex)));
-      }
-    }
-
-
-    String[] parts;
-    if (regex instanceof GrRegex) {
-      parts = ((GrRegex)regex).getTextParts();
-    }
-    else {
-      parts = new String[]{regex.getFirstChild().getNextSibling().getText()};
-    }
-
-    for (String part : parts) {
-      if (!GrStringUtil.parseRegexCharacters(part, new StringBuilder(part.length()), null, regex.getText().startsWith("/"))) {
-        myHolder.createErrorAnnotation(regex, GroovyBundle.message("illegal.escape.character.in.string.literal"));
-        return;
-      }
-    }
-
-    if ("/".equals(quote)) {
-      if (!config.isVersionAtLeast(regex, GroovyConfigUtils.GROOVY1_8)) {
-        if (text.contains("\n") || text.contains("\r")) {
-          myHolder.createErrorAnnotation(regex, GroovyBundle
-            .message("multiline.slashy.strings.are.not.allowed.in.groovy.0", config.getSDKVersion(regex)));
-          return;
-        }
-      }
-    }
-  }
-
-  @Override
-  public void visitGStringExpression(GrString gstring) {
-    for (String part : gstring.getTextParts()) {
-      if (!GrStringUtil.parseStringCharacters(part, new StringBuilder(part.length()), null)) {
-        myHolder.createErrorAnnotation(gstring, GroovyBundle.message("illegal.escape.character.in.string.literal"));
-        return;
-      }
-    }
-  }
-
-  private void checkStringLiteral(PsiElement literal, String text) {
-
-    StringBuilder builder = new StringBuilder(text.length());
-    String quote = GrStringUtil.getStartQuote(text);
-    if (quote.isEmpty()) return;
-
-    String substring = text.substring(quote.length());
-    if (!GrStringUtil.parseStringCharacters(substring, new StringBuilder(text.length()), null)) {
-      myHolder.createErrorAnnotation(literal, GroovyBundle.message("illegal.escape.character.in.string.literal"));
-      return;
-    }
-
-    int[] offsets = new int[substring.length() + 1];
-    boolean result = GrStringUtil.parseStringCharacters(substring, builder, offsets);
-    LOG.assertTrue(result);
-    if (!builder.toString().endsWith(quote) || substring.charAt(offsets[builder.length() - quote.length()]) == '\\') {
-      myHolder.createErrorAnnotation(literal, GroovyBundle.message("string.end.expected"));
-    }
-  }
-
-  @Override
-  public void visitForInClause(GrForInClause forInClause) {
-    final GrVariable var = forInClause.getDeclaredVariable();
-    if (var == null) return;
-    final GrModifierList modifierList = var.getModifierList();
-    if (modifierList == null) return;
-    final PsiElement[] modifiers = modifierList.getModifiers();
-    for (PsiElement modifier : modifiers) {
-      if (modifier instanceof PsiAnnotation) continue;
-      final String modifierText = modifier.getText();
-      if (PsiModifier.FINAL.equals(modifierText)) continue;
-      if (GrModifier.DEF.equals(modifierText)) continue;
-      myHolder.createErrorAnnotation(modifier, GroovyBundle.message("not.allowed.modifier.in.forin", modifierText));
-    }
-  }
-
-  @Override
-  public void visitFile(GroovyFileBase file) {
-    final PsiClass scriptClass = file.getScriptClass();
-    if (scriptClass != null) {
-      checkDuplicateMethod(scriptClass.getMethods(), myHolder);
-    }
-  }
-
-
-  public void visitAnnotation(GrAnnotation annotation) {
-    super.visitAnnotation(annotation);
-    final GrCodeReferenceElement ref = annotation.getClassReference();
-    final PsiElement resolved = ref.resolve();
-
-    if (resolved == null) return;
-    assert resolved instanceof PsiClass;
-
-    highlightResolved(myHolder, ref, resolved);
-
-    PsiClass anno = (PsiClass) resolved;
-    if (!anno.isAnnotationType()) {
-      myHolder.createErrorAnnotation(ref, GroovyBundle.message("class.is.not.annotation", ((PsiClass)resolved).getQualifiedName()));
-      return;
-    }
-    PsiElement parent = annotation.getParent();
-    PsiElement owner = parent.getParent();
-    String[] elementTypeFields = GrAnnotationImpl.getApplicableElementTypeFields(parent instanceof PsiModifierList ? owner : parent);
-    if (elementTypeFields != null && !GrAnnotationImpl.isAnnotationApplicableTo(annotation, false, elementTypeFields)) {
-      String description = JavaErrorMessages.message("annotation.not.applicable", ref.getText(), JavaErrorMessages.message("annotation.target." + elementTypeFields[0]));
-      myHolder.createErrorAnnotation(ref, description);
-    }
-
-    if (GroovyCommonClassNames.GROOVY_TRANSFORM_FIELD.equals(((PsiClass)resolved).getQualifiedName())) {
-      checkScriptField(annotation);
-    }
-  }
-
-  @Override
-  public void visitImportStatement(GrImportStatement importStatement) {
-    checkAnnotationList(myHolder, importStatement.getAnnotationList(), GroovyBundle.message("import.statement.cannot.have.modifiers"));
-  }
-
-  private static void checkFlowInterruptStatement(GrFlowInterruptingStatement statement, AnnotationHolder holder) {
-    final PsiElement label = statement.getLabelIdentifier();
-
-    if (label != null) {
-      final GrLabeledStatement resolved = statement.resolveLabel();
-      if (resolved == null) {
-        holder.createErrorAnnotation(label, GroovyBundle.message("undefined.label", statement.getLabelName()));
-      }
-    }
-
-    final GrStatement targetStatement = statement.findTargetStatement();
-    if (targetStatement == null) {
-      if (statement instanceof GrContinueStatement && label == null) {
-        holder.createErrorAnnotation(statement, GroovyBundle.message("continue.outside.loop"));
-      }
-      else if (statement instanceof GrBreakStatement && label == null) {
-        holder.createErrorAnnotation(statement, GroovyBundle.message("break.outside.loop.or.switch"));
-      }
-    }
-    if (statement instanceof GrBreakStatement && label != null && findFirstLoop(statement) == null) {
-      holder.createErrorAnnotation(statement, GroovyBundle.message("break.outside.loop"));
-    }
-  }
-
-  @Nullable
-  private static GrLoopStatement findFirstLoop(GrFlowInterruptingStatement statement) {
-    return PsiTreeUtil.getParentOfType(statement, GrLoopStatement.class, true, GrClosableBlock.class, GrMember.class, GroovyFile.class);
-  }
-
-  private static void checkThisOrSuperReferenceExpression(GrExpression expression, AnnotationHolder holder) {
-    if (GroovyConfigUtils.getInstance().isVersionAtLeast(expression, GroovyConfigUtils.GROOVY1_8)) return;
-
-    final GrReferenceExpression qualifier = expression instanceof GrThisReferenceExpression
-                                            ? ((GrThisReferenceExpression)expression).getQualifier()
-                                            : ((GrSuperReferenceExpression)expression).getQualifier();
-    if (qualifier == null) {
-      if (expression instanceof GrSuperReferenceExpression) { //'this' refers to java.lang.Class<ThisClass> in static context
-        final GrMethod method = PsiTreeUtil.getParentOfType(expression, GrMethod.class);
-        if (method != null && method.hasModifierProperty(PsiModifier.STATIC)) {
-          Annotation annotation =
-            holder.createInfoAnnotation(expression, GroovyBundle.message("cannot.reference.nonstatic", expression.getText()));
-          annotation.setTextAttributes(DefaultHighlighter.UNRESOLVED_ACCESS);
-        }
-      }
-    }
-    else {
-      final PsiElement resolved = qualifier.resolve();
-      if (resolved instanceof PsiClass) {
-        if (PsiTreeUtil.isAncestor(resolved, expression, true)) {
-          if (!PsiUtil.hasEnclosingInstanceInScope((PsiClass)resolved, expression, true)) {
-            Annotation annotation =
-              holder.createInfoAnnotation(expression, GroovyBundle.message("cannot.reference.nonstatic", expression.getText()));
-            annotation.setTextAttributes(DefaultHighlighter.UNRESOLVED_ACCESS);
-          }
-        }
-        else {
-          holder.createErrorAnnotation(expression, GroovyBundle.message("is.not.enclosing.class", ((PsiClass)resolved).getQualifiedName()));
-        }
-      }
-      else {
-        holder.createErrorAnnotation(qualifier, GroovyBundle.message("unknown.class", qualifier.getText()));
-      }
-    }
-  }
-
-  private static void checkGrDocReferenceElement(AnnotationHolder holder, PsiElement element) {
-    ASTNode node = element.getNode();
-    if (node != null && TokenSets.BUILT_IN_TYPE.contains(node.getElementType())) {
-      Annotation annotation = holder.createInfoAnnotation(element, null);
-      annotation.setTextAttributes(DefaultHighlighter.KEYWORD);
-    }
-  }
-
-  private static void checkAnnotationList(AnnotationHolder holder, @Nullable GrModifierList modifierList, String message) {
-    if (modifierList == null) return;
-    final PsiElement[] modifiers = modifierList.getModifiers();
-    for (PsiElement modifier : modifiers) {
-      if (!(modifier instanceof PsiAnnotation)) {
-        holder.createErrorAnnotation(modifier, message);
-      }
-    }
-  }
-
-  private static void checkImplementedMethodsOfClass(AnnotationHolder holder, GrTypeDefinition typeDefinition) {
-    if (typeDefinition.hasModifierProperty(PsiModifier.ABSTRACT)) return;
-    if (typeDefinition.isAnnotationType()) return;
-    if (typeDefinition instanceof GrTypeParameter) return;
-
-    Collection<CandidateInfo> collection = OverrideImplementUtil.getMethodsToOverrideImplement(typeDefinition, true);
-    if (collection.isEmpty()) return;
-
-    final PsiElement element = collection.iterator().next().getElement();
-    assert element instanceof PsiNamedElement;
-    String notImplementedMethodName = ((PsiNamedElement)element).getName();
-
-    final TextRange range = getClassHeaderTextRange(typeDefinition);
-    final Annotation annotation = holder.createErrorAnnotation(range,
-                                                               GroovyBundle.message("method.is.not.implemented", notImplementedMethodName));
-    registerImplementsMethodsFix(typeDefinition, annotation);
-  }
-
-  private static TextRange getClassHeaderTextRange(GrTypeDefinition clazz) {
-    final GrModifierList modifierList = clazz.getModifierList();
-    final int startOffset = modifierList != null ? modifierList.getTextOffset() : clazz.getTextOffset();
-    final GrImplementsClause implementsClause = clazz.getImplementsClause();
-
-    final int endOffset;
-    if (implementsClause != null) {
-      endOffset = implementsClause.getTextRange().getEndOffset();
-    }
-    else {
-      final GrExtendsClause extendsClause = clazz.getExtendsClause();
-      if (extendsClause != null) {
-        endOffset = extendsClause.getTextRange().getEndOffset();
-      }
-      else {
-        endOffset = clazz.getNameIdentifierGroovy().getTextRange().getEndOffset();
-      }
-    }
-    return new TextRange(startOffset, endOffset);
-  }
-
-  private static void registerImplementsMethodsFix(GrTypeDefinition typeDefinition, Annotation annotation) {
-    annotation.registerFix(QuickFixFactory.getInstance().createImplementMethodsFix(typeDefinition));
-  }
-
-  private static void checkInnerMethod(AnnotationHolder holder, GrMethod grMethod) {
-    final PsiElement parent = grMethod.getParent();
-    if (parent instanceof GrOpenBlock || parent instanceof GrClosableBlock) {
-      holder.createErrorAnnotation(grMethod.getNameIdentifierGroovy(), GroovyBundle.message("Inner.methods.are.not.supported"));
-    }
-  }
-
-  private static void registerAbstractMethodFix(Annotation annotation, GrMethod method, boolean makeClassAbstract) {
-    if (method.getBlock() == null) {
-      annotation.registerFix(new AddMethodBodyFix(method));
-    }
-    else {
-      annotation.registerFix(new GrModifierFix(method, method.getModifierList(), PsiModifier.ABSTRACT, false, false));
-    }
-    if (makeClassAbstract) {
-      final PsiClass containingClass = method.getContainingClass();
-      LOG.assertTrue(containingClass != null);
-      final GrModifierList list = (GrModifierList)containingClass.getModifierList();
-      LOG.assertTrue(list != null);
-      annotation.registerFix(new GrModifierFix(containingClass, list, PsiModifier.ABSTRACT, false, true));
-    }
-  }
-
-  private static void checkMethodDefinitionModifiers(AnnotationHolder holder, GrMethod method) {
-    final GrModifierList modifiersList = method.getModifierList();
-    checkAccessModifiers(holder, modifiersList, method);
-    checkDuplicateModifiers(holder, modifiersList, method);
-    checkOverrideAnnotation(holder, modifiersList, method);
-
-    //script methods
-    boolean isMethodAbstract = modifiersList.hasExplicitModifier(PsiModifier.ABSTRACT);
-    final boolean isMethodStatic = modifiersList.hasExplicitModifier(PsiModifier.STATIC);
-    if (method.getParent() instanceof GroovyFileBase) {
-      if (isMethodAbstract) {
-        final Annotation annotation =
-          holder.createErrorAnnotation(modifiersList, GroovyBundle.message("script.cannot.have.modifier.abstract"));
-        registerAbstractMethodFix(annotation, method, false);
-      }
-
-      if (modifiersList.hasExplicitModifier(PsiModifier.NATIVE)) {
-        final Annotation annotation =
-          holder.createErrorAnnotation(modifiersList, GroovyBundle.message("script.cannot.have.modifier.native"));
-        annotation.registerFix(new GrModifierFix(method, modifiersList, PsiModifier.NATIVE, false, false));
-      }
-    }
-    else  //type definition methods
-      if (method.getParent() != null && method.getParent().getParent() instanceof GrTypeDefinition) {
-        GrTypeDefinition containingTypeDef = ((GrTypeDefinition)method.getParent().getParent());
-
-        //interface
-        if (containingTypeDef.isInterface()) {
-          if (isMethodStatic) {
-            final Annotation annotation =
-              holder.createErrorAnnotation(modifiersList, GroovyBundle.message("interface.must.have.no.static.method"));
-            annotation.registerFix(new GrModifierFix(method, modifiersList, PsiModifier.STATIC, true, false));
-          }
-
-          if (modifiersList.hasExplicitModifier(PsiModifier.PRIVATE)) {
-            final Annotation annotation =
-              holder.createErrorAnnotation(modifiersList, GroovyBundle.message("interface.must.have.no.private.method"));
-            annotation.registerFix(new GrModifierFix(method, modifiersList, PsiModifier.PRIVATE, true, false));
-          }
-        }
-        else if (containingTypeDef.isAnonymous()) {
-          //anonymous class
-          if (isMethodStatic) {
-            final Annotation annotation =
-              holder.createErrorAnnotation(modifiersList, GroovyBundle.message("static.declaration.in.inner.class"));
-            annotation.registerFix(new GrModifierFix(method, modifiersList, PsiModifier.STATIC, false, false));
-          }
-          if (method.isConstructor()) {
-            holder.createErrorAnnotation(method.getNameIdentifierGroovy(),
-                                         GroovyBundle.message("constructors.are.not.allowed.in.anonymous.class"));
-          }
-          if (isMethodAbstract) {
-            final Annotation annotation =
-              holder.createErrorAnnotation(modifiersList, GroovyBundle.message("anonymous.class.cannot.have.abstract.method"));
-            registerAbstractMethodFix(annotation, method, false);
-          }
-        }
-        else {
-          //class
-          PsiModifierList typeDefModifiersList = containingTypeDef.getModifierList();
-          LOG.assertTrue(typeDefModifiersList != null, "modifiers list must be not null");
-
-          if (!typeDefModifiersList.hasExplicitModifier(PsiModifier.ABSTRACT)) {
-            if (isMethodAbstract) {
-              final Annotation annotation =
-                holder.createErrorAnnotation(modifiersList, GroovyBundle.message("only.abstract.class.can.have.abstract.method"));
-              registerAbstractMethodFix(annotation, method, true);
-            }
-          }
-
-          if (!isMethodAbstract) {
-            if (method.getBlock() == null) {
-              final Annotation annotation = holder
-                .createErrorAnnotation(method.getNameIdentifierGroovy(), GroovyBundle.message("not.abstract.method.should.have.body"));
-              annotation.registerFix(new AddMethodBodyFix(method));
-            }
-          }
-        }
-      }
-  }
-
-  private static void checkOverrideAnnotation(AnnotationHolder holder, GrModifierList list, GrMethod method) {
-    final PsiAnnotation overrideAnnotation = list.findAnnotation("java.lang.Override");
-    if (overrideAnnotation == null) {
-      return;
-    }
-    try {
-      MethodSignatureBackedByPsiMethod superMethod = SuperMethodsSearch.search(method, null, true, false).findFirst();
-      if (superMethod == null) {
-        holder.createWarningAnnotation(overrideAnnotation, GroovyBundle.message("method.doesnot.override.super"));
-      }
-    }
-    catch (IndexNotReadyException ignored) {
-      //nothing to do
-    }
-  }
-
-  private static void checkTypeDefinitionModifiers(AnnotationHolder holder, GrTypeDefinition typeDefinition) {
-    GrModifierList modifiersList = typeDefinition.getModifierList();
-
-    if (modifiersList == null) return;
-
-    /**** class ****/
-    checkAccessModifiers(holder, modifiersList, typeDefinition);
-    checkDuplicateModifiers(holder, modifiersList, typeDefinition);
-
-    PsiClassType[] extendsListTypes = typeDefinition.getExtendsListTypes();
-
-    for (PsiClassType classType : extendsListTypes) {
-      PsiClass psiClass = classType.resolve();
-
-      if (psiClass != null) {
-        PsiModifierList modifierList = psiClass.getModifierList();
-        if (modifierList != null) {
-          if (modifierList.hasExplicitModifier(PsiModifier.FINAL)) {
-            final Annotation annotation = holder
-              .createErrorAnnotation(typeDefinition.getNameIdentifierGroovy(), GroovyBundle.message("final.class.cannot.be.extended"));
-            annotation.registerFix(new GrModifierFix(typeDefinition, modifiersList, PsiModifier.FINAL, false, false));
-          }
-        }
-      }
-    }
-
-    if (modifiersList.hasExplicitModifier(PsiModifier.ABSTRACT) && modifiersList.hasExplicitModifier(PsiModifier.FINAL)) {
-      final Annotation annotation =
-        holder.createErrorAnnotation(modifiersList, GroovyBundle.message("illegal.combination.of.modifiers.abstract.and.final"));
-      annotation.registerFix(new GrModifierFix(typeDefinition, modifiersList, PsiModifier.FINAL, false, false));
-      annotation.registerFix(new GrModifierFix(typeDefinition, modifiersList, PsiModifier.ABSTRACT, false, false));
-    }
-
-    if (modifiersList.hasExplicitModifier(PsiModifier.TRANSIENT)) {
-      final Annotation annotation =
-        holder.createErrorAnnotation(modifiersList, GroovyBundle.message("modifier.transient.not.allowed.here"));
-      annotation.registerFix(new GrModifierFix(typeDefinition, modifiersList, PsiModifier.TRANSIENT, false, false));
-    }
-    if (modifiersList.hasExplicitModifier(PsiModifier.VOLATILE)) {
-      final Annotation annotation = holder.createErrorAnnotation(modifiersList, GroovyBundle.message("modifier.volatile.not.allowed.here"));
-      annotation.registerFix(new GrModifierFix(typeDefinition, modifiersList, PsiModifier.VOLATILE, false, false));
-    }
-
-    /**** interface ****/
-    if (typeDefinition.isInterface()) {
-      if (modifiersList.hasExplicitModifier(PsiModifier.FINAL)) {
-        final Annotation annotation =
-          holder.createErrorAnnotation(modifiersList, GroovyBundle.message("intarface.cannot.have.modifier.final"));
-        annotation.registerFix(new GrModifierFix(typeDefinition, modifiersList, PsiModifier.FINAL, false, false));
-      }
-    }
-  }
-
-  private static void checkDuplicateModifiers(AnnotationHolder holder, @NotNull GrModifierList list, PsiMember member) {
-    final PsiElement[] modifiers = list.getModifiers();
-    Set<String> set = new THashSet<String>(modifiers.length);
-    for (PsiElement modifier : modifiers) {
-      String name = modifier.getText();
-      if (set.contains(name)) {
-        final Annotation annotation = holder.createErrorAnnotation(list, GroovyBundle.message("duplicate.modifier", name));
-        annotation.registerFix(new GrModifierFix(member, list, name, false, false));
-      }
-      else {
-        set.add(name);
-      }
-    }
-  }
-
-  private static void checkAccessModifiers(AnnotationHolder holder, @NotNull PsiModifierList modifierList, PsiMember member) {
-    boolean hasPrivate = modifierList.hasExplicitModifier(PsiModifier.PRIVATE);
-    boolean hasPublic = modifierList.hasExplicitModifier(PsiModifier.PUBLIC);
-    boolean hasProtected = modifierList.hasExplicitModifier(PsiModifier.PROTECTED);
-
-    if (hasPrivate && hasPublic || hasPrivate && hasProtected || hasPublic && hasProtected) {
-      final Annotation annotation = holder.createErrorAnnotation(modifierList, GroovyBundle.message("illegal.combination.of.modifiers"));
-      if (hasPrivate) {
-        annotation.registerFix(new GrModifierFix(member, modifierList, PsiModifier.PRIVATE, false, false));
-      }
-      if (hasProtected) {
-        annotation.registerFix(new GrModifierFix(member, modifierList, PsiModifier.PROTECTED, false, false));
-      }
-      if (hasPublic) {
-        annotation.registerFix(new GrModifierFix(member, modifierList, PsiModifier.PUBLIC, false, false));
-      }
-    }
-  }
-
-  private static void checkDuplicateMethod(PsiMethod[] methods, AnnotationHolder holder) {
-    MultiMap<MethodSignature, PsiMethod> map = GrClosureSignatureUtil.findMethodSignatures(methods);
-    processMethodDuplicates(map, holder);
-  }
-
-  protected static void processMethodDuplicates(MultiMap<MethodSignature, PsiMethod> map, AnnotationHolder holder) {
-    for (MethodSignature signature : map.keySet()) {
-      Collection<PsiMethod> methods = map.get(signature);
-      if (methods.size() > 1) {
-        for (Iterator<PsiMethod> iterator = methods.iterator(); iterator.hasNext(); ) {
-          PsiMethod method = iterator.next();
-          if (method instanceof LightElement) iterator.remove();
-        }
-
-        if (methods.size() < 2) continue;
-        String signaturePresentation = GroovyPresentationUtil.getSignaturePresentation(signature);
-        for (PsiMethod method : methods) {
-          //noinspection ConstantConditions
-          holder.createErrorAnnotation(getMethodHeaderTextRange(method), GroovyBundle
-            .message("method.duplicate", signaturePresentation, method.getContainingClass().getName()));
-        }
-      }
-    }
-  }
-
-  private static void checkTypeDefinition(AnnotationHolder holder, GrTypeDefinition typeDefinition) {
-    final GroovyConfigUtils configUtils = GroovyConfigUtils.getInstance();
-    if (typeDefinition.isAnonymous()) {
-      if (!configUtils.isVersionAtLeast(typeDefinition, GroovyConfigUtils.GROOVY1_7)) {
-        holder.createErrorAnnotation(typeDefinition.getNameIdentifierGroovy(), GroovyBundle.message("anonymous.classes.are.not.supported",
-                                                                                                    configUtils
-                                                                                                      .getSDKVersion(typeDefinition)));
-      }
-    }
-    else if (typeDefinition.getContainingClass() != null && !(typeDefinition instanceof GrEnumTypeDefinition)) {
-      if (!configUtils.isVersionAtLeast(typeDefinition, GroovyConfigUtils.GROOVY1_7)) {
-        holder.createErrorAnnotation(typeDefinition.getNameIdentifierGroovy(),
-                                     GroovyBundle.message("inner.classes.are.not.supported", configUtils.getSDKVersion(typeDefinition)));
-      }
-    }
-
-    final GrImplementsClause implementsClause = typeDefinition.getImplementsClause();
-    final GrExtendsClause extendsClause = typeDefinition.getExtendsClause();
-
-
-    if (typeDefinition.isInterface()) {
-      checkReferenceList(holder, extendsClause, true, GroovyBundle.message("no.interface.expected.here"), null);
-      if (implementsClause != null) {
-        holder.createErrorAnnotation(implementsClause, GroovyBundle.message("no.implements.clause.allowed.for.interface"));
-      }
-    }
-    else {
-      checkReferenceList(holder, extendsClause, false, GroovyBundle.message("no.interface.expected.here"),
-                         ExtendsImplementsFix.MOVE_TO_IMPLEMENTS_LIST);
-      checkReferenceList(holder, implementsClause, true, GroovyBundle.message("no.class.expected.here"),
-                         ExtendsImplementsFix.MOVE_TO_EXTENDS_LIST);
-    }
-
-    if (extendsClause != null) {
-      checkForExtendingInterface(holder, extendsClause, implementsClause, ((GrTypeDefinition)extendsClause.getParent()));
-    }
-
-    checkForWildCards(holder, extendsClause);
-    checkForWildCards(holder, implementsClause);
-
-    checkDuplicateClass(typeDefinition, holder);
-
-    checkCyclicInheritance(holder, typeDefinition);
-  }
-
-  private static void checkCyclicInheritance(AnnotationHolder holder,
-                                             GrTypeDefinition typeDefinition) {
-    final PsiClass psiClass = getCircularClass(typeDefinition, new HashSet<PsiClass>());
-    if (psiClass != null) {
-      holder.createErrorAnnotation(getClassHeaderTextRange(typeDefinition),
-                                   GroovyBundle.message("cyclic.inheritance.involving.0", psiClass.getQualifiedName()));
-    }
-  }
-
-  @Nullable
-  private static PsiClass getCircularClass(PsiClass aClass, Collection<PsiClass> usedClasses) {
-    if (usedClasses.contains(aClass)) {
-      return aClass;
-    }
-    try {
-      usedClasses.add(aClass);
-      PsiClass[] superTypes = aClass.getSupers();
-      for (PsiElement superType : superTypes) {
-        while (superType instanceof PsiClass) {
-          if (!CommonClassNames.JAVA_LANG_OBJECT.equals(((PsiClass)superType).getQualifiedName())) {
-            PsiClass circularClass = getCircularClass((PsiClass)superType, usedClasses);
-            if (circularClass != null) return circularClass;
-          }
-          // check class qualifier
-          superType = superType.getParent();
-        }
-      }
-    }
-    finally {
-      usedClasses.remove(aClass);
-    }
-    return null;
-  }
-
-  private static void checkForWildCards(AnnotationHolder holder, @Nullable GrReferenceList clause) {
-    if (clause == null) return;
-    final GrCodeReferenceElement[] elements = clause.getReferenceElements();
-    for (GrCodeReferenceElement element : elements) {
-      final GrTypeArgumentList list = element.getTypeArgumentList();
-      if (list != null) {
-        for (GrTypeElement type : list.getTypeArgumentElements()) {
-          if (type instanceof GrWildcardTypeArgument) {
-            holder.createErrorAnnotation(type, GroovyBundle.message("wildcards.are.not.allowed.in.extends.list"));
-          }
-        }
-      }
-    }
-  }
-
-  private static void checkDuplicateClass(GrTypeDefinition typeDefinition, AnnotationHolder holder) {
-    final PsiClass containingClass = typeDefinition.getContainingClass();
-    if (containingClass != null) {
-      final String containingClassName = containingClass.getName();
-      if (containingClassName != null && containingClassName.equals(typeDefinition.getName())) {
-        holder.createErrorAnnotation(typeDefinition.getNameIdentifierGroovy(),
-                                     GroovyBundle.message("duplicate.inner.class", typeDefinition.getName()));
-      }
-    }
-    final String qName = typeDefinition.getQualifiedName();
-    if (qName != null) {
-      final PsiClass[] classes =
-        JavaPsiFacade.getInstance(typeDefinition.getProject()).findClasses(qName, typeDefinition.getResolveScope());
-      if (classes.length > 1) {
-        String packageName = getPackageName(typeDefinition);
-
-        if (!isScriptGeneratedClass(classes)) {
-          holder.createErrorAnnotation(typeDefinition.getNameIdentifierGroovy(),
-                                       GroovyBundle.message("duplicate.class", typeDefinition.getName(), packageName));
-        }
-        else {
-          holder.createErrorAnnotation(typeDefinition.getNameIdentifierGroovy(),
-                                       GroovyBundle.message("script.generated.with.same.name", qName));
-        }
-      }
-    }
-  }
-
-  private static String getPackageName(GrTypeDefinition typeDefinition) {
-    final PsiFile file = typeDefinition.getContainingFile();
-    String packageName = "<default package>";
-    if (file instanceof GroovyFile) {
-      final String name = ((GroovyFile)file).getPackageName();
-      if (name.length() > 0) packageName = name;
-    }
-    return packageName;
-  }
-
-  private static boolean isScriptGeneratedClass(PsiClass[] allClasses) {
-    return allClasses.length == 2 && (allClasses[0] instanceof GroovyScriptClass || allClasses[1] instanceof GroovyScriptClass);
-  }
-
-  private static void checkForExtendingInterface(AnnotationHolder holder,
-                                                 GrExtendsClause extendsClause,
-                                                 GrImplementsClause implementsClause,
-                                                 GrTypeDefinition myClass) {
-    for (GrCodeReferenceElement ref : extendsClause.getReferenceElements()) {
-      final PsiElement clazz = ref.resolve();
-      if (clazz == null) continue;
-
-      if (myClass.isInterface() && clazz instanceof PsiClass && !((PsiClass)clazz).isInterface()) {
-        final Annotation annotation = holder.createErrorAnnotation(ref, GroovyBundle.message("class.is.not.expected.here"));
-        annotation.registerFix(new ChangeExtendsImplementsQuickFix(extendsClause, implementsClause));
-      }
-    }
-  }
-
-
-  private static void registerReferenceFixes(GrReferenceExpression refExpr, Annotation annotation, boolean compileStatic) {
-    PsiClass targetClass = QuickfixUtil.findTargetClass(refExpr, compileStatic);
-    if (targetClass == null) return;
-
-    if (!compileStatic) {
-      addDynamicAnnotation(annotation, refExpr);
-    }
-    if (targetClass.isWritable()) {
-      if (!(targetClass instanceof GroovyScriptClass)) {
-        annotation.registerFix(new CreateFieldFromUsageFix(refExpr, targetClass));
-      }
-
-      if (refExpr.getParent() instanceof GrCall && refExpr.getParent() instanceof GrExpression) {
-        annotation.registerFix(new CreateMethodFromUsageFix(refExpr, targetClass));
-      }
-    }
-
-    if (!refExpr.isQualified()) {
-      GrVariableDeclarationOwner owner = PsiTreeUtil.getParentOfType(refExpr, GrVariableDeclarationOwner.class);
-      if (!(owner instanceof GroovyFileBase) || ((GroovyFileBase)owner).isScript()) {
-        annotation.registerFix(new CreateLocalVariableFromUsageFix(refExpr, owner));
-      }
-      if (PsiTreeUtil.getParentOfType(refExpr, GrMethod.class)!=null) {
-        annotation.registerFix(new CreateParameterFromUsageFix(refExpr));
-      }
-    }
-  }
-
-  private static void addDynamicAnnotation(Annotation annotation, GrReferenceExpression referenceExpression) {
-    final PsiFile containingFile = referenceExpression.getContainingFile();
-    VirtualFile file;
-    if (containingFile != null) {
-      file = containingFile.getVirtualFile();
-      if (file == null) return;
-    }
-    else {
-      return;
-    }
-
-    if (QuickfixUtil.isCall(referenceExpression)) {
-      PsiType[] argumentTypes = PsiUtil.getArgumentTypes(referenceExpression, false);
-      if (argumentTypes != null) {
-        annotation.registerFix(new DynamicMethodFix(referenceExpression, argumentTypes), referenceExpression.getTextRange());
-      }
-    }
-    else {
-      annotation.registerFix(new DynamicPropertyFix(referenceExpression), referenceExpression.getTextRange());
-    }
-  }
-
-
-  public static boolean isDeclarationAssignment(GrReferenceExpression refExpr) {
-    if (isAssignmentLhs(refExpr)) {
-      return isExpandoQualified(refExpr);
-    }
-    return false;
-  }
-
-  private static boolean isAssignmentLhs(GrReferenceExpression refExpr) {
-    return refExpr.getParent() instanceof GrAssignmentExpression &&
-           refExpr.equals(((GrAssignmentExpression)refExpr.getParent()).getLValue());
-  }
-
-  private static boolean isExpandoQualified(GrReferenceExpression refExpr) {
-    final GrExpression qualifier = refExpr.getQualifierExpression();
-    if (qualifier == null) {
-      final PsiClass clazz = PsiTreeUtil.getParentOfType(refExpr, PsiClass.class);
-      if (clazz == null) { //script
-        return true;
-      }
-      return false; //in class, a property should normally be defined, so it's not a declaration
-    }
-
-    final PsiType type = qualifier.getType();
-    if (type instanceof PsiClassType) {
-      final PsiClassType classType = (PsiClassType)type;
-      final PsiClass psiClass = classType.resolve();
-      if (psiClass instanceof GroovyScriptClass) {
-        return true;
-      }
-    }
-    return false;
-  }
-
-  private static void checkSingleResolvedElement(AnnotationHolder holder,
-                                                 GrReferenceElement refElement,
-                                                 GroovyResolveResult resolveResult,
-                                                 boolean highlightError) {
-    final PsiElement resolved = resolveResult.getElement();
-    final PsiElement toHighlight = getElementToHighlight(refElement);
-    if (resolved == null) {
-      String message = GroovyBundle.message("cannot.resolve", refElement.getReferenceName());
-
-      // Register quickfix
-
-      final Annotation annotation;
-      if (highlightError) {
-        annotation = holder.createErrorAnnotation(toHighlight, message);
-        annotation.setHighlightType(ProblemHighlightType.LIKE_UNKNOWN_SYMBOL);
-      }
-      else {
-        annotation = holder.createInfoAnnotation(toHighlight, message);
-      }
-      // todo implement for nested classes
-      if (refElement.getQualifier() == null || PsiTreeUtil.getParentOfType(refElement, GrImportStatement.class) != null) {
-        registerCreateClassByTypeFix(refElement, annotation);
-        registerAddImportFixes(refElement, annotation);
-        UnresolvedReferenceQuickFixProvider.registerReferenceFixes(refElement, new QuickFixActionRegistrarAdapter(annotation));
-        OrderEntryFix.registerFixes(new QuickFixActionRegistrarAdapter(annotation), refElement);
-      }
-    }
-    else if (!resolveResult.isAccessible()) {
-      String message = GroovyBundle.message("cannot.access", refElement.getReferenceName());
-      holder.createWarningAnnotation(toHighlight, message);
-    }
-  }
-
-  @NotNull
-  public static PsiElement getElementToHighlight(@NotNull GrReferenceElement refElement) {
-    final PsiElement refNameElement = refElement.getReferenceNameElement();
-    return refNameElement != null ? refNameElement : refElement;
-  }
-
-
-  private static void registerAddImportFixes(GrReferenceElement refElement, Annotation annotation) {
-    final String referenceName = refElement.getReferenceName();
-    //noinspection ConstantConditions
-    if (StringUtil.isEmpty(referenceName) ||
-        (!(refElement instanceof GrCodeReferenceElement) && Character.isLowerCase(referenceName.charAt(0)))) {
-      return;
-    }
-
-    annotation.registerFix(new GroovyAddImportAction(refElement));
-  }
-
-  private static void registerCreateClassByTypeFix(GrReferenceElement refElement, Annotation annotation) {
-    GrPackageDefinition packageDefinition = PsiTreeUtil.getParentOfType(refElement, GrPackageDefinition.class);
-    if (packageDefinition == null && refElement.getQualifier() == null) {
-      PsiElement parent = refElement.getParent();
-      if (parent instanceof GrNewExpression &&
-          refElement.getManager().areElementsEquivalent(((GrNewExpression)parent).getReferenceElement(), refElement)) {
-        annotation.registerFix(CreateClassFix.createClassFromNewAction((GrNewExpression)parent));
-      }
-      else {
-        if (shouldBeInterface(refElement)) {
-          annotation.registerFix(CreateClassFix.createClassFixAction(refElement, CreateClassKind.INTERFACE));
-        }
-        else if (shouldBeClass(refElement)) {
-          annotation.registerFix(CreateClassFix.createClassFixAction(refElement, CreateClassKind.CLASS));
-          annotation.registerFix(CreateClassFix.createClassFixAction(refElement, CreateClassKind.ENUM));
-        }
-        else if (shouldBeAnnotation(refElement)) {
-          annotation.registerFix(CreateClassFix.createClassFixAction(refElement, CreateClassKind.ANNOTATION));
-        }
-        else {
-          annotation.registerFix(CreateClassFix.createClassFixAction(refElement, CreateClassKind.CLASS));
-          annotation.registerFix(CreateClassFix.createClassFixAction(refElement, CreateClassKind.INTERFACE));
-          annotation.registerFix(CreateClassFix.createClassFixAction(refElement, CreateClassKind.ENUM));
-          annotation.registerFix(CreateClassFix.createClassFixAction(refElement, CreateClassKind.ANNOTATION));
-        }
-      }
-    }
-  }
-
-  private static boolean shouldBeAnnotation(GrReferenceElement element) {
-    return element.getParent() instanceof GrAnnotation;
-  }
-
-  private static boolean shouldBeInterface(GrReferenceElement myRefElement) {
-    PsiElement parent = myRefElement.getParent();
-    return parent instanceof GrImplementsClause || parent instanceof GrExtendsClause && parent.getParent() instanceof GrInterfaceDefinition;
-  }
-
-  private static boolean shouldBeClass(GrReferenceElement myRefElement) {
-    PsiElement parent = myRefElement.getParent();
-    return parent instanceof GrExtendsClause && !(parent.getParent() instanceof GrInterfaceDefinition);
-  }
-
-  public static class DuplicateVariablesProcessor extends PropertyResolverProcessor {
-    private boolean myBorderPassed;
-    private final boolean myHasVisibilityModifier;
-
-    public DuplicateVariablesProcessor(GrVariable variable) {
-      super(variable.getName(), variable);
-      myBorderPassed = false;
-      myHasVisibilityModifier = hasExplicitVisibilityModifiers(variable);
-    }
-
-    private static boolean hasExplicitVisibilityModifiers(GrVariable variable) {
-      final PsiModifierList modifierList = variable.getModifierList();
-      if (modifierList instanceof GrModifierList) return ((GrModifierList)modifierList).hasExplicitVisibilityModifiers();
-      if (modifierList == null) return false;
-      return modifierList.hasExplicitModifier(PsiModifier.PUBLIC) ||
-             modifierList.hasExplicitModifier(PsiModifier.PROTECTED) ||
-             modifierList.hasExplicitModifier(PsiModifier.PRIVATE);
-    }
-
-    @Override
-    public boolean execute(@NotNull PsiElement element, ResolveState state) {
-      if (myBorderPassed) {
-        return false;
-      }
-      if (element instanceof GrVariable && hasExplicitVisibilityModifiers((GrVariable)element) != myHasVisibilityModifier) {
-        return true;
-      }
-      return super.execute(element, state);
-    }
-
-    @Override
-    public void handleEvent(Event event, Object associated) {
-      if (event == ResolveUtil.DECLARATION_SCOPE_PASSED) {
-        myBorderPassed = true;
-      }
-      super.handleEvent(event, associated);
-    }
-  }
-
-  private static class QuickFixActionRegistrarAdapter implements QuickFixActionRegistrar {
-    private final Annotation myAnnotation;
-
-    public QuickFixActionRegistrarAdapter(Annotation annotation) {
-      myAnnotation = annotation;
-    }
-
-    @Override
-    public void register(IntentionAction action) {
-      myAnnotation.registerFix(action);
-    }
-
-    @Override
-    public void register(TextRange fixRange, IntentionAction action, HighlightDisplayKey key) {
-      myAnnotation.registerFix(action, fixRange, key);
-    }
-
-    @Override
-    public void unregister(Condition<IntentionAction> condition) {
-      throw new UnsupportedOperationException();
-    }
-  }
-}
-
-=======
-/*
- * Copyright 2000-2012 JetBrains s.r.o.
- *
- * Licensed under the Apache License, Version 2.0 (the "License");
- * you may not use this file except in compliance with the License.
- * You may obtain a copy of the License at
- *
- * http://www.apache.org/licenses/LICENSE-2.0
- *
- * Unless required by applicable law or agreed to in writing, software
- * distributed under the License is distributed on an "AS IS" BASIS,
- * WITHOUT WARRANTIES OR CONDITIONS OF ANY KIND, either express or implied.
- * See the License for the specific language governing permissions and
- * limitations under the License.
- */
-
-package org.jetbrains.plugins.groovy.annotator;
-
-import com.intellij.codeInsight.daemon.HighlightDisplayKey;
-import com.intellij.codeInsight.daemon.JavaErrorMessages;
-import com.intellij.codeInsight.daemon.QuickFixActionRegistrar;
-import com.intellij.codeInsight.daemon.impl.quickfix.AddMethodBodyFix;
-import com.intellij.codeInsight.daemon.impl.quickfix.CreateClassKind;
-import com.intellij.codeInsight.daemon.impl.quickfix.CreateConstructorMatchingSuperFix;
-import com.intellij.codeInsight.daemon.impl.quickfix.OrderEntryFix;
-import com.intellij.codeInsight.generation.OverrideImplementUtil;
-import com.intellij.codeInsight.intention.IntentionAction;
-import com.intellij.codeInsight.intention.QuickFixFactory;
-import com.intellij.codeInsight.quickfix.UnresolvedReferenceQuickFixProvider;
-import com.intellij.codeInspection.ProblemHighlightType;
-import com.intellij.lang.ASTNode;
-import com.intellij.lang.annotation.Annotation;
-import com.intellij.lang.annotation.AnnotationHolder;
-import com.intellij.lang.annotation.Annotator;
-import com.intellij.openapi.diagnostic.Logger;
-import com.intellij.openapi.project.IndexNotReadyException;
-import com.intellij.openapi.util.Condition;
-import com.intellij.openapi.util.TextRange;
-import com.intellij.openapi.util.text.StringUtil;
-import com.intellij.openapi.vfs.VirtualFile;
-import com.intellij.psi.*;
-import com.intellij.psi.impl.light.LightElement;
-import com.intellij.psi.infos.CandidateInfo;
-import com.intellij.psi.search.searches.SuperMethodsSearch;
-import com.intellij.psi.tree.IElementType;
-import com.intellij.psi.util.MethodSignature;
-import com.intellij.psi.util.MethodSignatureBackedByPsiMethod;
-import com.intellij.psi.util.PsiTreeUtil;
-import com.intellij.util.containers.ContainerUtil;
-import com.intellij.util.containers.HashSet;
-import com.intellij.util.containers.MultiMap;
-import gnu.trove.THashSet;
-import org.jetbrains.annotations.NotNull;
-import org.jetbrains.annotations.Nullable;
-import org.jetbrains.plugins.groovy.GroovyBundle;
-import org.jetbrains.plugins.groovy.annotator.intentions.*;
-import org.jetbrains.plugins.groovy.annotator.intentions.dynamic.DynamicMethodFix;
-import org.jetbrains.plugins.groovy.annotator.intentions.dynamic.DynamicPropertyFix;
-import org.jetbrains.plugins.groovy.codeInspection.assignment.GroovyAssignabilityCheckInspection;
-import org.jetbrains.plugins.groovy.config.GroovyConfigUtils;
-import org.jetbrains.plugins.groovy.debugger.fragments.GroovyCodeFragment;
-import org.jetbrains.plugins.groovy.highlighter.DefaultHighlighter;
-import org.jetbrains.plugins.groovy.lang.documentation.GroovyPresentationUtil;
-import org.jetbrains.plugins.groovy.lang.groovydoc.psi.api.GrDocReferenceElement;
-import org.jetbrains.plugins.groovy.lang.groovydoc.psi.api.GroovyDocPsiElement;
-import org.jetbrains.plugins.groovy.lang.lexer.GroovyTokenTypes;
-import org.jetbrains.plugins.groovy.lang.lexer.TokenSets;
-import org.jetbrains.plugins.groovy.lang.psi.*;
-import org.jetbrains.plugins.groovy.lang.psi.api.GroovyResolveResult;
-import org.jetbrains.plugins.groovy.lang.psi.api.auxiliary.GrListOrMap;
-import org.jetbrains.plugins.groovy.lang.psi.api.auxiliary.modifiers.GrModifier;
-import org.jetbrains.plugins.groovy.lang.psi.api.auxiliary.modifiers.GrModifierList;
-import org.jetbrains.plugins.groovy.lang.psi.api.auxiliary.modifiers.annotation.GrAnnotation;
-import org.jetbrains.plugins.groovy.lang.psi.api.statements.*;
-import org.jetbrains.plugins.groovy.lang.psi.api.statements.arguments.GrArgumentLabel;
-import org.jetbrains.plugins.groovy.lang.psi.api.statements.arguments.GrArgumentList;
-import org.jetbrains.plugins.groovy.lang.psi.api.statements.arguments.GrNamedArgument;
-import org.jetbrains.plugins.groovy.lang.psi.api.statements.blocks.GrClosableBlock;
-import org.jetbrains.plugins.groovy.lang.psi.api.statements.blocks.GrOpenBlock;
-import org.jetbrains.plugins.groovy.lang.psi.api.statements.branch.GrBreakStatement;
-import org.jetbrains.plugins.groovy.lang.psi.api.statements.branch.GrContinueStatement;
-import org.jetbrains.plugins.groovy.lang.psi.api.statements.branch.GrFlowInterruptingStatement;
-import org.jetbrains.plugins.groovy.lang.psi.api.statements.branch.GrReturnStatement;
-import org.jetbrains.plugins.groovy.lang.psi.api.statements.clauses.GrForInClause;
-import org.jetbrains.plugins.groovy.lang.psi.api.statements.expressions.*;
-import org.jetbrains.plugins.groovy.lang.psi.api.statements.expressions.literals.GrLiteral;
-import org.jetbrains.plugins.groovy.lang.psi.api.statements.expressions.literals.GrRegex;
-import org.jetbrains.plugins.groovy.lang.psi.api.statements.expressions.literals.GrString;
-import org.jetbrains.plugins.groovy.lang.psi.api.statements.expressions.path.GrMethodCallExpression;
-import org.jetbrains.plugins.groovy.lang.psi.api.statements.params.GrParameter;
-import org.jetbrains.plugins.groovy.lang.psi.api.statements.typedef.*;
-import org.jetbrains.plugins.groovy.lang.psi.api.statements.typedef.members.GrEnumConstant;
-import org.jetbrains.plugins.groovy.lang.psi.api.statements.typedef.members.GrMember;
-import org.jetbrains.plugins.groovy.lang.psi.api.statements.typedef.members.GrMethod;
-import org.jetbrains.plugins.groovy.lang.psi.api.toplevel.imports.GrImportStatement;
-import org.jetbrains.plugins.groovy.lang.psi.api.toplevel.packaging.GrPackageDefinition;
-import org.jetbrains.plugins.groovy.lang.psi.api.types.*;
-import org.jetbrains.plugins.groovy.lang.psi.api.util.GrVariableDeclarationOwner;
-import org.jetbrains.plugins.groovy.lang.psi.impl.TypeInferenceHelper;
-import org.jetbrains.plugins.groovy.lang.psi.impl.auxiliary.annotation.GrAnnotationImpl;
-import org.jetbrains.plugins.groovy.lang.psi.impl.signatures.GrClosureSignatureUtil;
-import org.jetbrains.plugins.groovy.lang.psi.impl.synthetic.GrLightParameter;
-import org.jetbrains.plugins.groovy.lang.psi.impl.synthetic.GrScriptField;
-import org.jetbrains.plugins.groovy.lang.psi.impl.synthetic.GroovyScriptClass;
-import org.jetbrains.plugins.groovy.lang.psi.util.GrStringUtil;
-import org.jetbrains.plugins.groovy.lang.psi.util.GroovyCommonClassNames;
-import org.jetbrains.plugins.groovy.lang.psi.util.PsiUtil;
-import org.jetbrains.plugins.groovy.lang.resolve.ResolveUtil;
-import org.jetbrains.plugins.groovy.lang.resolve.noncode.GrInheritConstructorContributor;
-import org.jetbrains.plugins.groovy.lang.resolve.processors.PropertyResolverProcessor;
-
-import java.util.*;
-
-/**
- * @author ven
- */
-@SuppressWarnings({"unchecked"})
-public class GroovyAnnotator extends GroovyElementVisitor implements Annotator {
-  private static final Logger LOG = Logger.getInstance("org.jetbrains.plugins.groovy.annotator.GroovyAnnotator");
-
-  private AnnotationHolder myHolder;
-
-  public void annotate(@NotNull PsiElement element, @NotNull AnnotationHolder holder) {
-    if (element instanceof GroovyPsiElement) {
-      myHolder = holder;
-      ((GroovyPsiElement)element).accept(this);
-      if (PsiUtil.isCompileStatic(element)) {
-        GroovyAssignabilityCheckInspection.checkElement((GroovyPsiElement)element, holder);
-      }
-      myHolder = null;
-    }
-  }
-
-  @Override
-  public void visitTypeArgumentList(GrTypeArgumentList typeArgumentList) {
-    PsiElement parent = typeArgumentList.getParent();
-    final PsiElement resolved;
-    if (parent instanceof GrReferenceElement) {
-      resolved = ((GrReferenceElement)parent).resolve();
-    }
-    else {
-      resolved = null;
-    }
-
-    if (resolved == null) return;
-
-    if (!(resolved instanceof PsiTypeParameterListOwner)) {
-      //myHolder.createErrorAnnotation(typeArgumentList, GroovyBundle.message("type.argument.list.is.no.a"))
-      //todo correct error description
-      return;
-    }
-
-    if (parent instanceof GrCodeReferenceElement) {
-      if (!checkDiamonds((GrCodeReferenceElement)parent, myHolder)) return;
-    }
-
-    final PsiTypeParameter[] parameters = ((PsiTypeParameterListOwner)resolved).getTypeParameters();
-    final GrTypeElement[] arguments = typeArgumentList.getTypeArgumentElements();
-
-    if (arguments.length!=parameters.length) {
-      myHolder.createErrorAnnotation(typeArgumentList,
-                                     GroovyBundle.message("wrong.number.of.type.arguments", arguments.length, parameters.length));
-      return;
-    }
-
-    for (int i = 0; i < parameters.length; i++) {
-      PsiTypeParameter parameter = parameters[i];
-      final PsiClassType[] superTypes = parameter.getExtendsListTypes();
-      final PsiType argType = arguments[i].getType();
-      for (PsiClassType superType : superTypes) {
-        if (!superType.isAssignableFrom(argType)) {
-          myHolder.createErrorAnnotation(arguments[i], GroovyBundle.message("type.argument.0.is.not.in.its.bound.should.extend.1", argType.getCanonicalText(), superType.getCanonicalText()));
-          break;
-        }
-      }
-    }
-  }
-
-  @Override
-  public void visitApplicationStatement(GrApplicationStatement applicationStatement) {
-    super.visitApplicationStatement(applicationStatement);
-    checkForCommandExpressionSyntax(applicationStatement);
-  }
-
-  @Override
-  public void visitMethodCallExpression(GrMethodCallExpression methodCallExpression) {
-    super.visitMethodCallExpression(methodCallExpression);
-    checkForCommandExpressionSyntax(methodCallExpression);
-  }
-
-  private void checkForCommandExpressionSyntax(GrMethodCall methodCall) {
-    final GroovyConfigUtils groovyConfig = GroovyConfigUtils.getInstance();
-    if (methodCall.isCommandExpression() && !groovyConfig.isVersionAtLeast(methodCall, GroovyConfigUtils.GROOVY1_8)) {
-      myHolder
-        .createErrorAnnotation(methodCall, GroovyBundle.message("is.not.supported.in.version", groovyConfig.getSDKVersion(methodCall)));
-    }
-  }
-
-  @Override
-  public void visitElement(GroovyPsiElement element) {
-    if (element.getParent() instanceof GrDocReferenceElement) {
-      checkGrDocReferenceElement(myHolder, element);
-    }
-  }
-
-  @Override
-  public void visitCodeReferenceElement(GrCodeReferenceElement refElement) {
-    if (PsiTreeUtil.getParentOfType(refElement, GroovyDocPsiElement.class) != null) return;
-
-    final PsiElement parent = refElement.getParent();
-    GroovyResolveResult resolveResult = refElement.advancedResolve();
-    if (refElement.getReferenceName() != null) {
-
-      if (parent instanceof GrImportStatement && ((GrImportStatement)parent).isStatic() && refElement.multiResolve(false).length > 0) {
-        return;
-      }
-
-      checkSingleResolvedElement(myHolder, refElement, resolveResult, true);
-
-      if (resolveResult.getElement() == null) {
-        final GrPackageDefinition pack = PsiTreeUtil.getParentOfType(refElement, GrPackageDefinition.class);
-        if (pack != null) {
-          checkPackage(pack);
-        }
-      }
-    }
-  }
-
-  @Override
-  public void visitTryStatement(GrTryCatchStatement statement) {
-    final GrCatchClause[] clauses = statement.getCatchClauses();
-    List<PsiType> usedExceptions = new ArrayList<PsiType>();
-
-    final PsiClassType throwable = PsiType.getJavaLangThrowable(statement.getManager(), statement.getResolveScope());
-
-    for (GrCatchClause clause : clauses) {
-      final GrParameter parameter = clause.getParameter();
-      if (parameter == null) continue;
-
-      final GrTypeElement typeElement = parameter.getTypeElementGroovy();
-
-      PsiType type = typeElement != null ? typeElement.getType() : null;
-      if (type == null) {
-        type = throwable;
-      }
-
-      if (!throwable.isAssignableFrom(type)) {
-        LOG.assertTrue(typeElement != null);
-        myHolder.createErrorAnnotation(typeElement,
-                                       GroovyBundle.message("catch.statement.parameter.type.should.be.a.subclass.of.throwable"));
-        continue;
-      }
-
-      if (typeElement instanceof GrDisjunctionTypeElement) {
-        final GrTypeElement[] elements = ((GrDisjunctionTypeElement)typeElement).getTypeElements();
-        PsiType[] types = new PsiType[elements.length];
-        for (int i = 0; i < elements.length; i++) {
-          types[i] = elements[i].getType();
-        }
-
-        List<PsiType> usedInsideDisjunction = new ArrayList<PsiType>();
-        for (int i = 0; i < types.length; i++) {
-          if (checkExceptionUsed(usedExceptions, parameter, elements[i], types[i])) {
-            usedInsideDisjunction.add(types[i]);
-            for (int j = 0; j < types.length; j++) {
-              if (i != j && types[j].isAssignableFrom(types[i])) {
-                myHolder.createWarningAnnotation(elements[i], GroovyBundle.message("unnecessary.type", types[i].getCanonicalText(),
-                                                                                   types[j].getCanonicalText())).registerFix(new GrRemoveExceptionFix(true));
-              }
-            }
-          }
-        }
-
-        usedExceptions.addAll(usedInsideDisjunction);
-      }
-      else {
-        if (checkExceptionUsed(usedExceptions, parameter, typeElement, type)) {
-          usedExceptions.add(type);
-        }
-      }
-    }
-  }
-
-  private boolean checkExceptionUsed(List<PsiType> usedExceptions, GrParameter parameter, GrTypeElement typeElement, PsiType type) {
-    for (PsiType exception : usedExceptions) {
-      if (exception.isAssignableFrom(type)) {
-        myHolder.createWarningAnnotation(typeElement != null ? typeElement : parameter.getNameIdentifierGroovy(),GroovyBundle.message("exception.0.has.already.been.caught", type.getCanonicalText()))
-          .registerFix(new GrRemoveExceptionFix(parameter.getTypeElementGroovy() instanceof GrDisjunctionTypeElement));
-        return false;
-      }
-    }
-    return true;
-  }
-
-  @Override
-  public void visitReferenceExpression(final GrReferenceExpression referenceExpression) {
-    checkStringNameIdentifier(referenceExpression);
-    GroovyResolveResult resolveResult = referenceExpression.advancedResolve();
-    GroovyResolveResult[] results = referenceExpression.multiResolve(false); //cached
-
-    PsiElement resolved = resolveResult.getElement();
-    final PsiElement parent = referenceExpression.getParent();
-
-    if (resolved != null) {
-      if (!resolveResult.isStaticsOK() && resolved instanceof PsiModifierListOwner) {
-        if (!((PsiModifierListOwner)resolved).hasModifierProperty(PsiModifier.STATIC)) {
-          Annotation annotation = myHolder.createInfoAnnotation(referenceExpression, GroovyBundle.message("cannot.reference.nonstatic", referenceExpression.getReferenceName()));
-          annotation.setTextAttributes(PsiUtil.isCompileStatic(referenceExpression) ? DefaultHighlighter.BAD_CHARACTER : DefaultHighlighter.UNRESOLVED_ACCESS);
-        }
-      }
-    }
-    else {
-      GrExpression qualifier = referenceExpression.getQualifierExpression();
-      if (qualifier == null && GrHighlightUtil.isDeclarationAssignment(referenceExpression)) return;
-
-      if (qualifier != null && referenceExpression.getDotTokenType() == GroovyTokenTypes.mMEMBER_POINTER) {
-        if (results.length > 0) {
-          return;
-        }
-      }
-
-      // If it is reference to map.key we shouldn't highlight key unresolved
-      if (!(parent instanceof GrCall) && ResolveUtil.isKeyOfMap(referenceExpression)) {
-        PsiElement refNameElement = referenceExpression.getReferenceNameElement();
-        PsiElement elt = refNameElement == null ? referenceExpression : refNameElement;
-        Annotation annotation = myHolder.createInfoAnnotation(elt, null);
-        annotation.setTextAttributes(DefaultHighlighter.MAP_KEY);
-        return;
-      }
-
-
-      if (parent instanceof GrReferenceExpression && "class".equals(((GrReferenceExpression)parent).getReferenceName())) {
-        checkSingleResolvedElement(myHolder, referenceExpression, resolveResult, false);
-      }
-    }
-
-    if (parent instanceof GrCall) {
-      if (resolved == null && results.length > 0) {
-        resolved = results[0].getElement();
-      }
-    }
-    if (GrHighlightUtil.isDeclarationAssignment(referenceExpression) || resolved instanceof PsiPackage) return;
-
-    if (resolved == null && GrHighlightUtil.shouldHighlightAsUnresolved(referenceExpression)) {
-      PsiElement refNameElement = referenceExpression.getReferenceNameElement();
-      PsiElement elt = refNameElement == null ? referenceExpression : refNameElement;
-
-      final GrExpression qualifier = referenceExpression.getQualifierExpression();
-
-      Annotation annotation;
-
-      boolean compileStatic = PsiUtil.isCompileStatic(referenceExpression) || referenceExpression.getQualifier() == null && isInStaticMethod(referenceExpression);
-      if (compileStatic) {
-        annotation = myHolder.createErrorAnnotation(elt, GroovyBundle.message("cannot.resolve", referenceExpression.getReferenceName()));
-        annotation.setHighlightType(ProblemHighlightType.LIKE_UNKNOWN_SYMBOL);
-      }
-      else {
-        if (qualifier != null && qualifier.getType() == null) return;
-
-        annotation = myHolder.createInfoAnnotation(elt, null);
-        annotation.setTextAttributes(DefaultHighlighter.UNRESOLVED_ACCESS);
-      }
-
-      if (qualifier == null) {
-        if (parent instanceof GrMethodCall) {
-          registerStaticImportFix(referenceExpression, annotation);
-        }
-        else {
-          registerCreateClassByTypeFix(referenceExpression, annotation);
-          registerAddImportFixes(referenceExpression, annotation);
-        }
-      }
-
-      registerReferenceFixes(referenceExpression, annotation, compileStatic);
-      UnresolvedReferenceQuickFixProvider.registerReferenceFixes(referenceExpression, new QuickFixActionRegistrarAdapter(annotation));
-      OrderEntryFix.registerFixes(new QuickFixActionRegistrarAdapter(annotation), referenceExpression);
-    }
-  }
-
-  private static boolean isInStaticMethod(GrReferenceExpression referenceExpression) {
-    PsiMember context = PsiTreeUtil.getParentOfType(referenceExpression, PsiMember.class, true, GrClosableBlock.class);
-    return context instanceof PsiMethod && context.hasModifierProperty(PsiModifier.STATIC);
-  }
-
-  private void checkStringNameIdentifier(GrReferenceExpression ref) {
-    final PsiElement nameElement = ref.getReferenceNameElement();
-    if (nameElement == null) return;
-
-    final IElementType elementType = nameElement.getNode().getElementType();
-    if (elementType == GroovyTokenTypes.mSTRING_LITERAL || elementType == GroovyTokenTypes.mGSTRING_LITERAL) {
-      checkStringLiteral(nameElement, nameElement.getText());
-    }
-    else if (elementType == GroovyTokenTypes.mREGEX_LITERAL || elementType == GroovyTokenTypes.mDOLLAR_SLASH_REGEX_LITERAL) {
-      checkRegexLiteral(nameElement);
-    }
-  }
-
-  private static void registerStaticImportFix(GrReferenceExpression referenceExpression, Annotation annotation) {
-    final String referenceName = referenceExpression.getReferenceName();
-    //noinspection ConstantConditions
-    if (StringUtil.isEmpty(referenceName)) {
-      return;
-    }
-
-    annotation.registerFix(new GroovyStaticImportMethodFix((GrMethodCall)referenceExpression.getParent()));
-  }
-
-  @Override
-  public void visitTypeDefinition(GrTypeDefinition typeDefinition) {
-    final PsiElement parent = typeDefinition.getParent();
-    if (!(typeDefinition.isAnonymous() || parent instanceof GrTypeDefinitionBody || parent instanceof GroovyFile || typeDefinition instanceof GrTypeParameter)) {
-      final TextRange range = getClassHeaderTextRange(typeDefinition);
-      final Annotation errorAnnotation =
-        myHolder.createErrorAnnotation(range, GroovyBundle.message("class.definition.is.not.expected.here"));
-      errorAnnotation.registerFix(new GrMoveClassToCorrectPlaceFix(typeDefinition));
-    }
-    checkTypeDefinition(myHolder, typeDefinition);
-    checkTypeDefinitionModifiers(myHolder, typeDefinition);
-
-    checkDuplicateMethod(typeDefinition.getMethods(), myHolder);
-    checkImplementedMethodsOfClass(myHolder, typeDefinition);
-    checkConstructors(myHolder, typeDefinition);
-  }
-
-  private static void checkReferenceList(AnnotationHolder holder,
-                                         GrReferenceList list,
-                                         boolean interfaceExpected,
-                                         String message,
-                                         @Nullable IntentionAction fix) {
-    if (list == null) return;
-    for (GrCodeReferenceElement refElement : list.getReferenceElements()) {
-      final PsiElement psiClass = refElement.resolve();
-      if (psiClass instanceof PsiClass && ((PsiClass)psiClass).isInterface() != interfaceExpected) {
-        if (fix != null) {
-          holder.createErrorAnnotation(refElement, message).registerFix(fix);
-        }
-      }
-    }
-  }
-
-  private static void checkConstructors(AnnotationHolder holder, GrTypeDefinition typeDefinition) {
-    if (typeDefinition.isEnum() || typeDefinition.isInterface() || typeDefinition.isAnonymous()) return;
-    final PsiClass superClass = typeDefinition.getSuperClass();
-    if (superClass == null) return;
-
-    if (GrInheritConstructorContributor.hasInheritConstructorsAnnotation(typeDefinition)) return;
-
-    PsiMethod defConstructor = getDefaultConstructor(superClass);
-    boolean hasImplicitDefConstructor = superClass.getConstructors().length == 0;
-
-    final PsiMethod[] constructors = typeDefinition.getCodeConstructors();
-    final String qName = superClass.getQualifiedName();
-    if (constructors.length == 0) {
-      if (!hasImplicitDefConstructor && (defConstructor == null || !PsiUtil.isAccessible(typeDefinition, defConstructor))) {
-        final TextRange range = getClassHeaderTextRange(typeDefinition);
-        holder.createErrorAnnotation(range, GroovyBundle.message("there.is.no.default.constructor.available.in.class.0", qName)).registerFix(new CreateConstructorMatchingSuperFix(typeDefinition));
-      }
-      return;
-    }
-    for (PsiMethod method : constructors) {
-      if (method instanceof GrMethod) {
-        final GrOpenBlock block = ((GrMethod)method).getBlock();
-        if (block == null) continue;
-        final GrStatement[] statements = block.getStatements();
-        if (statements.length > 0) {
-          if (statements[0] instanceof GrConstructorInvocation) continue;
-        }
-
-        if (!hasImplicitDefConstructor && (defConstructor == null || !PsiUtil.isAccessible(typeDefinition, defConstructor))) {
-          holder.createErrorAnnotation(GrHighlightUtil.getMethodHeaderTextRange(method),
-                                       GroovyBundle.message("there.is.no.default.constructor.available.in.class.0", qName));
-        }
-      }
-    }
-
-    checkRecursiveConstructors(holder, constructors);
-  }
-
-  @Override
-  public void visitEnumConstant(GrEnumConstant enumConstant) {
-    super.visitEnumConstant(enumConstant);
-    final GrArgumentList argumentList = enumConstant.getArgumentList();
-
-    if (argumentList != null && argumentList.getNamedArguments().length > 0 && argumentList.getExpressionArguments().length == 0) {
-      final PsiMethod constructor = enumConstant.resolveConstructor();
-      if (constructor != null) {
-        if (!PsiUtil.isConstructorHasRequiredParameters(constructor)) {
-          myHolder.createErrorAnnotation(argumentList, GroovyBundle
-            .message("the.usage.of.a.map.entry.expression.to.initialize.an.enum.is.currently.not.supported"));
-        }
-      }
-    }
-  }
-
-  private static void checkRecursiveConstructors(AnnotationHolder holder, PsiMethod[] constructors) {
-    Map<PsiMethod, PsiMethod> nodes = new HashMap<PsiMethod, PsiMethod>(constructors.length);
-
-    Set<PsiMethod> set = ContainerUtil.set(constructors);
-
-    for (PsiMethod constructor : constructors) {
-      if (!(constructor instanceof GrMethod)) continue;
-
-      final GrOpenBlock block = ((GrMethod)constructor).getBlock();
-      if (block == null) continue;
-
-      final GrStatement[] statements = block.getStatements();
-      if (statements.length <= 0 || !(statements[0] instanceof GrConstructorInvocation)) continue;
-
-      final PsiMethod resolved = ((GrConstructorInvocation)statements[0]).resolveMethod();
-      if (!set.contains(resolved)) continue;
-
-      nodes.put(constructor, resolved);
-    }
-
-    Set<PsiMethod> checked = new HashSet<PsiMethod>();
-
-    Set<PsiMethod> current;
-    for (PsiMethod constructor : constructors) {
-      if (!checked.add(constructor)) continue;
-
-      current = new HashSet<PsiMethod>();
-      current.add(constructor);
-      for (constructor = nodes.get(constructor); constructor != null && current.add(constructor); constructor = nodes.get(constructor)) {
-        checked.add(constructor);
-      }
-
-      if (constructor != null) {
-        PsiMethod circleStart = constructor;
-        do {
-          holder.createErrorAnnotation(GrHighlightUtil.getMethodHeaderTextRange(constructor),
-                                       GroovyBundle.message("recursive.constructor.invocation"));
-          constructor = nodes.get(constructor);
-        }
-        while (constructor != circleStart);
-      }
-    }
-  }
-
-  @Override
-  public void visitMethod(GrMethod method) {
-
-
-    checkMethodDefinitionModifiers(myHolder, method);
-    checkMethodWithTypeParamsShouldHaveReturnType(myHolder, method);
-    checkInnerMethod(myHolder, method);
-    checkMethodParameters(myHolder, method);
-
-    GrOpenBlock block = method.getBlock();
-    if (block != null && TypeInferenceHelper.isTooComplexTooAnalyze(block)) {
-      myHolder.createWeakWarningAnnotation(method.getNameIdentifierGroovy(), GroovyBundle.message("method.0.is.too.complex.too.analyze",
-                                                                                                  method.getName()));
-    }
-  }
-
-  private static void checkMethodWithTypeParamsShouldHaveReturnType(AnnotationHolder holder, GrMethod method) {
-    final PsiTypeParameterList parameterList = method.getTypeParameterList();
-    if (parameterList != null) {
-      final GrTypeElement typeElement = method.getReturnTypeElementGroovy();
-      if (typeElement == null) {
-        final TextRange parameterListTextRange = parameterList.getTextRange();
-        final TextRange range = new TextRange(parameterListTextRange.getEndOffset(), parameterListTextRange.getEndOffset() + 1);
-        holder.createErrorAnnotation(range, GroovyBundle.message("method.with.type.parameters.should.have.return.type"));
-      }
-    }
-  }
-
-  private static void checkMethodParameters(AnnotationHolder holder, GrMethod method) {
-    if (!method.hasModifierProperty(PsiModifier.ABSTRACT)) return;
-
-    for (GrParameter parameter : method.getParameters()) {
-      GrExpression initializerGroovy = parameter.getInitializerGroovy();
-      if (initializerGroovy != null) {
-        PsiElement assignOperator = parameter.getNameIdentifierGroovy();
-        TextRange textRange =
-          new TextRange(assignOperator.getTextRange().getEndOffset(), initializerGroovy.getTextRange().getEndOffset());
-        holder.createErrorAnnotation(textRange, GroovyBundle.message("default.initializers.are.not.allowed.in.abstract.method"));
-      }
-    }
-  }
-
-  @Nullable
-  private static PsiMethod getDefaultConstructor(PsiClass clazz) {
-    final String className = clazz.getName();
-    if (className == null) return null;
-    final PsiMethod[] byName = clazz.findMethodsByName(className, true);
-    if (byName.length == 0) return null;
-    Outer:
-    for (PsiMethod method : byName) {
-      if (method.getParameterList().getParametersCount() == 0) return method;
-      if (!(method instanceof GrMethod)) continue;
-      final GrParameter[] parameters = ((GrMethod)method).getParameterList().getParameters();
-
-      for (GrParameter parameter : parameters) {
-        if (!parameter.isOptional()) continue Outer;
-      }
-      return method;
-    }
-    return null;
-  }
-
-  @Override
-  public void visitVariableDeclaration(GrVariableDeclaration variableDeclaration) {
-
-    PsiElement parent = variableDeclaration.getParent();
-    assert parent != null;
-
-    PsiElement typeDef = parent.getParent();
-    if (typeDef != null && typeDef instanceof GrTypeDefinition) {
-      PsiModifierList modifiersList = variableDeclaration.getModifierList();
-      final GrMember[] members = variableDeclaration.getMembers();
-      if (members.length == 0) return;
-      final GrMember member = members[0];
-      checkAccessModifiers(myHolder, modifiersList, member);
-      checkDuplicateModifiers(myHolder, variableDeclaration.getModifierList(), member);
-
-      if (modifiersList.hasExplicitModifier(PsiModifier.VOLATILE) && modifiersList.hasExplicitModifier(PsiModifier.FINAL)) {
-        final Annotation annotation =
-          myHolder.createErrorAnnotation(modifiersList, GroovyBundle.message("illegal.combination.of.modifiers.volatile.and.final"));
-        annotation.registerFix(new GrModifierFix(member, modifiersList, PsiModifier.VOLATILE, true, false));
-        annotation.registerFix(new GrModifierFix(member, modifiersList, PsiModifier.FINAL, true, false));
-      }
-
-      if (modifiersList.hasExplicitModifier(PsiModifier.NATIVE)) {
-        final Annotation annotation = myHolder.createErrorAnnotation(modifiersList, GroovyBundle.message("variable.cannot.be.native"));
-        annotation.registerFix(new GrModifierFix(member, modifiersList, PsiModifier.NATIVE, true, false));
-      }
-
-      if (modifiersList.hasExplicitModifier(PsiModifier.ABSTRACT)) {
-        final Annotation annotation = myHolder.createErrorAnnotation(modifiersList, GroovyBundle.message("variable.cannot.be.abstract"));
-        annotation.registerFix(new GrModifierFix(member, modifiersList, PsiModifier.ABSTRACT, true, false));
-      }
-    }
-  }
-
-  private void checkScriptField(GrAnnotation annotation) {
-    final PsiAnnotationOwner owner = annotation.getOwner();
-    final GrMember container = PsiTreeUtil.getParentOfType(((PsiElement)owner), GrMember.class);
-    if (container != null) {
-      if (container.getContainingClass() instanceof GroovyScriptClass) {
-        myHolder.createErrorAnnotation(annotation, GroovyBundle.message("annotation.field.can.only.be.used.within.a.script.body"));
-      }
-      else {
-        myHolder.createErrorAnnotation(annotation, GroovyBundle.message("annotation.field.can.only.be.used.within.a.script"));
-      }
-    }
-  }
-
-  @Override
-  public void visitVariable(GrVariable variable) {
-    checkName(variable);
-
-    final GrVariable toSearchFor = ResolveUtil.isScriptField(variable)? GrScriptField.createScriptFieldFrom(variable):variable;
-    PsiNamedElement duplicate = ResolveUtil.resolveExistingElement(variable, new DuplicateVariablesProcessor(toSearchFor), GrReferenceExpression.class, GrVariable.class);
-    if (duplicate == null) {
-      if (variable instanceof GrParameter) {
-        @SuppressWarnings({"ConstantConditions"})
-        final PsiElement parent = variable.getContext().getContext();
-        if (parent instanceof GrClosableBlock) {
-          duplicate = ResolveUtil.resolveExistingElement((GrClosableBlock)parent, new DuplicateVariablesProcessor(variable),
-                                                         GrVariable.class, GrReferenceExpression.class);
-        }
-      }
-    }
-
-    if (duplicate instanceof GrLightParameter && "args".equals(duplicate.getName())) {
-      duplicate = null;
-    }
-
-    if (duplicate instanceof GrVariable) {
-      if ((variable instanceof GrField || ResolveUtil.isScriptField(variable)) /*&& duplicate instanceof PsiField*/ ||
-          !(duplicate instanceof GrField)) {
-        final String key = duplicate instanceof GrField ? "field.already.defined" : "variable.already.defined";
-        myHolder.createErrorAnnotation(variable.getNameIdentifierGroovy(), GroovyBundle.message(key, variable.getName()));
-      }
-    }
-
-    PsiType type = variable.getDeclaredType();
-    if (type instanceof PsiEllipsisType && !isLastParameter(variable)) {
-      TextRange range = getTypeRange(variable);
-      LOG.assertTrue(range != null, variable.getText());
-      myHolder.createErrorAnnotation(range, GroovyBundle.message("ellipsis.type.is.not.allowed.here"));
-    }
-  }
-
-  @Nullable
-  private static TextRange getTypeRange(GrVariable variable) {
-    GrTypeElement typeElement = variable.getTypeElementGroovy();
-    if (typeElement == null) return null;
-
-    PsiElement sibling = typeElement.getNextSibling();
-    if (sibling != null && sibling.getNode().getElementType() == GroovyTokenTypes.mTRIPLE_DOT) {
-      return new TextRange(typeElement.getTextRange().getStartOffset(), sibling.getTextRange().getEndOffset());
-    }
-
-    return typeElement.getTextRange();
-  }
-
-
-  private static boolean isLastParameter(PsiVariable variable) {
-    if (!(variable instanceof PsiParameter)) return false;
-
-    PsiElement parent = variable.getParent();
-    if (!(parent instanceof PsiParameterList)) return false;
-
-    PsiParameter[] parameters = ((PsiParameterList)parent).getParameters();
-
-    return parameters.length > 0 && parameters[parameters.length - 1] == variable;
-  }
-
-  private void checkName(GrVariable variable) {
-    if (!"$".equals(variable.getName())) return;
-    myHolder.createErrorAnnotation(variable.getNameIdentifierGroovy(), GroovyBundle.message("incorrect.variable.name"));
-  }
-
-  @Override
-  public void visitAssignmentExpression(GrAssignmentExpression expression) {
-    GrExpression lValue = expression.getLValue();
-    if (!PsiUtil.mightBeLValue(lValue)) {
-      myHolder.createErrorAnnotation(lValue, GroovyBundle.message("invalid.lvalue"));
-    }
-  }
-
-  @Override
-  public void visitReturnStatement(GrReturnStatement returnStatement) {
-    final GrExpression value = returnStatement.getReturnValue();
-    if (value != null) {
-      final PsiType type = value.getType();
-      if (type != null) {
-        final GrParametersOwner owner = PsiTreeUtil.getParentOfType(returnStatement, GrMethod.class, GrClosableBlock.class);
-        if (owner instanceof PsiMethod) {
-          final PsiMethod method = (PsiMethod)owner;
-          if (method.isConstructor()) {
-            myHolder.createErrorAnnotation(value, GroovyBundle.message("cannot.return.from.constructor"));
-          }
-          else {
-            final PsiType methodType = method.getReturnType();
-            if (methodType != null) {
-              if (PsiType.VOID.equals(methodType)) {
-                myHolder.createErrorAnnotation(value, GroovyBundle.message("cannot.return.from.void.method"));
-              }
-            }
-          }
-        }
-      }
-    }
-  }
-
-  @Override
-  public void visitListOrMap(GrListOrMap listOrMap) {
-    final PsiReference constructorReference = listOrMap.getReference();
-    if (constructorReference != null) {
-      final PsiElement startToken = listOrMap.getFirstChild();
-      if (startToken != null && startToken.getNode().getElementType() == GroovyTokenTypes.mLBRACK) {
-        myHolder.createInfoAnnotation(startToken, null).setTextAttributes(DefaultHighlighter.LITERAL_CONVERSION);
-      }
-      final PsiElement endToken = listOrMap.getLastChild();
-      if (endToken != null && endToken.getNode().getElementType() == GroovyTokenTypes.mRBRACK) {
-        myHolder.createInfoAnnotation(endToken, null).setTextAttributes(DefaultHighlighter.LITERAL_CONVERSION);
-      }
-    }
-
-    checkNamedArgs(listOrMap.getNamedArguments(), false);
-  }
-
-  @Override
-  public void visitClassTypeElement(GrClassTypeElement typeElement) {
-    super.visitClassTypeElement(typeElement);
-
-    final GrCodeReferenceElement ref = typeElement.getReferenceElement();
-    final GrTypeArgumentList argList = ref.getTypeArgumentList();
-    if (argList == null) return;
-
-    final GrTypeElement[] elements = argList.getTypeArgumentElements();
-    for (GrTypeElement element : elements) {
-      checkTypeArgForPrimitive(element, GroovyBundle.message("primitive.type.parameters.are.not.allowed"));
-    }
-  }
-
-  private void checkTypeArgForPrimitive(@Nullable GrTypeElement element, String message) {
-    if (element == null || !(element.getType() instanceof PsiPrimitiveType)) return;
-
-    myHolder.
-      createErrorAnnotation(element, message).
-      registerFix(new GrReplacePrimitiveTypeWithWrapperFix(element));
-  }
-
-  @Override
-  public void visitWildcardTypeArgument(GrWildcardTypeArgument wildcardTypeArgument) {
-    super.visitWildcardTypeArgument(wildcardTypeArgument);
-
-    checkTypeArgForPrimitive(wildcardTypeArgument.getBoundTypeElement(), GroovyBundle.message("primitive.bound.types.are.not.allowed"));
-  }
-
-  private void highlightNamedArgs(GrNamedArgument[] namedArguments) {
-    for (GrNamedArgument namedArgument : namedArguments) {
-      final GrArgumentLabel label = namedArgument.getLabel();
-      if (label != null && label.getExpression() == null && label.getNameElement().getNode().getElementType() != GroovyTokenTypes.mSTAR) {
-        myHolder.createInfoAnnotation(label, null).setTextAttributes(DefaultHighlighter.MAP_KEY);
-      }
-    }
-  }
-
-  private void checkNamedArgs(GrNamedArgument[] namedArguments, boolean forArgList) {
-    highlightNamedArgs(namedArguments);
-
-    MultiMap<String, GrArgumentLabel> map = new MultiMap<String, GrArgumentLabel>();
-    for (GrNamedArgument element : namedArguments) {
-      final GrArgumentLabel label = element.getLabel();
-      if (label != null) {
-        final String name = label.getName();
-        if (name != null) {
-          map.putValue(name, label);
-        }
-      }
-    }
-
-    for (String key : map.keySet()) {
-      final List<GrArgumentLabel> arguments = (List<GrArgumentLabel>)map.get(key);
-      if (arguments.size() > 1) {
-        for (int i = 1; i < arguments.size(); i++) {
-          final GrArgumentLabel label = arguments.get(i);
-          if (forArgList) {
-            myHolder.createErrorAnnotation(label, GroovyBundle.message("duplicated.named.parameter", key));
-          }
-          else {
-            myHolder.createWarningAnnotation(label, GroovyBundle.message("duplicate.element.in.the.map"));
-          }
-        }
-      }
-    }
-  }
-
-  @Override
-  public void visitNewExpression(GrNewExpression newExpression) {
-    GrTypeArgumentList constructorTypeArguments = newExpression.getConstructorTypeArguments();
-    if (constructorTypeArguments != null) {
-      myHolder.createErrorAnnotation(constructorTypeArguments, GroovyBundle.message("groovy.does.not.support.constructor.type.arguments"));
-    }
-
-    final GrTypeElement typeElement = newExpression.getTypeElement();
-
-    if (typeElement instanceof GrBuiltInTypeElement) {
-      if (newExpression.getArrayCount() == 0) {
-        myHolder.createErrorAnnotation(typeElement, GroovyBundle.message("create.instance.of.built-in.type"));
-      }
-    }
-
-    if (newExpression.getArrayCount() > 0) return;
-
-    GrCodeReferenceElement refElement = newExpression.getReferenceElement();
-    if (refElement == null) return;
-
-    final PsiElement element = refElement.resolve();
-    if (element instanceof PsiClass) {
-      PsiClass clazz = (PsiClass)element;
-      if (clazz.hasModifierProperty(PsiModifier.ABSTRACT)) {
-        if (newExpression.getAnonymousClassDefinition() == null) {
-          String message = clazz.isInterface()
-                           ? GroovyBundle.message("cannot.instantiate.interface", clazz.getName())
-                           : GroovyBundle.message("cannot.instantiate.abstract.class", clazz.getName());
-          myHolder.createErrorAnnotation(refElement, message);
-        }
-        return;
-      }
-      if (newExpression.getQualifier() != null) {
-        if (clazz.hasModifierProperty(PsiModifier.STATIC)) {
-          myHolder.createErrorAnnotation(newExpression, GroovyBundle.message("qualified.new.of.static.class"));
-        }
-      }
-      else {
-        final PsiClass outerClass = clazz.getContainingClass();
-        if (com.intellij.psi.util.PsiUtil.isInnerClass(clazz) && !PsiUtil.hasEnclosingInstanceInScope(outerClass, newExpression, true)) {
-          Annotation annotation =
-            myHolder.createErrorAnnotation(refElement, GroovyBundle.message("cannot.reference.nonstatic", clazz.getQualifiedName()));
-          annotation.setTextAttributes(DefaultHighlighter.UNRESOLVED_ACCESS);
-        }
-      }
-    }
-  }
-
-  private static boolean checkDiamonds(GrCodeReferenceElement refElement, AnnotationHolder holder) {
-    GrTypeArgumentList typeArgumentList = refElement.getTypeArgumentList();
-    if (typeArgumentList == null) return true;
-
-    if (!typeArgumentList.isDiamond()) return true;
-
-    final GroovyConfigUtils configUtils = GroovyConfigUtils.getInstance();
-    if (!configUtils.isVersionAtLeast(refElement, GroovyConfigUtils.GROOVY1_8)) {
-      final String message = GroovyBundle.message("diamonds.are.not.allowed.in.groovy.0", configUtils.getSDKVersion(refElement));
-      holder.createErrorAnnotation(typeArgumentList, message);
-    }
-    return false;
-  }
-
-  @Override
-  public void visitArgumentList(GrArgumentList list) {
-    checkNamedArgs(list.getNamedArguments(), true);
-  }
-
-  @Override
-  public void visitConstructorInvocation(GrConstructorInvocation invocation) {
-    final GroovyResolveResult resolveResult = invocation.advancedResolve();
-    if (resolveResult.getElement() == null) {
-      final GroovyResolveResult[] results = invocation.multiResolve(false);
-      final GrArgumentList argList = invocation.getArgumentList();
-      if (results.length > 0) {
-        String message = GroovyBundle.message("ambiguous.constructor.call");
-        myHolder.createWarningAnnotation(argList, message);
-      }
-      else {
-        final PsiClass clazz = invocation.getDelegatedClass();
-        if (clazz != null) {
-          //default constructor invocation
-          PsiType[] argumentTypes = PsiUtil.getArgumentTypes(invocation.getThisOrSuperKeyword(), true);
-          if (argumentTypes != null && argumentTypes.length > 0) {
-            String message = GroovyBundle.message("cannot.apply.default.constructor", clazz.getName());
-            myHolder.createWarningAnnotation(argList, message);
-          }
-        }
-      }
-    }
-  }
-
-  @Override
-  public void visitBreakStatement(GrBreakStatement breakStatement) {
-    checkFlowInterruptStatement(breakStatement, myHolder);
-  }
-
-  @Override
-  public void visitContinueStatement(GrContinueStatement continueStatement) {
-    checkFlowInterruptStatement(continueStatement, myHolder);
-  }
-
-  @Override
-  public void visitPackageDefinition(GrPackageDefinition packageDefinition) {
-    //todo: if reference isn't resolved it construct package definition
-    checkPackage(packageDefinition);
-    final GrModifierList modifierList = packageDefinition.getAnnotationList();
-    checkAnnotationList(myHolder, modifierList, GroovyBundle.message("package.definition.cannot.have.modifiers"));
-  }
-
-  private void checkPackage(GrPackageDefinition packageDefinition) {
-    final PsiFile file = packageDefinition.getContainingFile();
-    assert file != null;
-
-    PsiDirectory psiDirectory = file.getContainingDirectory();
-    if (psiDirectory != null && file instanceof GroovyFile) {
-      PsiPackage aPackage = JavaDirectoryService.getInstance().getPackage(psiDirectory);
-      if (aPackage != null) {
-        String packageName = aPackage.getQualifiedName();
-        if (!packageName.equals(packageDefinition.getPackageName())) {
-          final Annotation annotation = myHolder.createWarningAnnotation(packageDefinition, GroovyBundle.message("wrong.package.name", packageName, aPackage.getQualifiedName()));
-          annotation.registerFix(new ChangePackageQuickFix((GroovyFile)packageDefinition.getContainingFile(), packageName));
-          annotation.registerFix(new GrMoveToDirFix(packageDefinition.getPackageName()));
-        }
-      }
-    }
-  }
-
-  @Override
-  public void visitClosure(GrClosableBlock closure) {
-    super.visitClosure(closure);
-    if (!closure.hasParametersSection() && isClosureAmbiguous(closure)) {
-      myHolder.createErrorAnnotation(closure, GroovyBundle.message("ambiguous.code.block"));
-    }
-
-    if (TypeInferenceHelper.isTooComplexTooAnalyze(closure)) {
-      int startOffset = closure.getLBrace().getTextRange().getStartOffset();
-      int endOffset;
-      if (closure.getArrow()!=null) {
-        endOffset = closure.getArrow().getTextRange().getEndOffset();
-      }
-      else {
-        String text =
-          PsiDocumentManager.getInstance(closure.getProject()).getDocument(closure.getContainingFile()).getText();
-        endOffset = Math.min(closure.getTextRange().getEndOffset(), text.indexOf('\n', startOffset));
-      }
-      myHolder.createWeakWarningAnnotation(new TextRange(startOffset, endOffset), GroovyBundle.message("closure.is.too.complex.to.analyze"));
-    }
-  }
-
-  private static boolean isClosureAmbiguous(GrClosableBlock closure) {
-    if (closure.getContainingFile() instanceof GroovyCodeFragment) return false; //for code fragments
-    PsiElement place = closure;
-    while (true) {
-      if (place instanceof GrUnAmbiguousClosureContainer) return false;
-      if (PsiUtil.isExpressionStatement(place)) return true;
-
-      PsiElement parent = place.getParent();
-      if (parent == null || parent.getFirstChild() != place) return false;
-      place = parent;
-    }
-  }
-
-  @Override
-  public void visitSuperExpression(GrSuperReferenceExpression superExpression) {
-    checkThisOrSuperReferenceExpression(superExpression, myHolder);
-  }
-
-  @Override
-  public void visitThisExpression(GrThisReferenceExpression thisExpression) {
-    checkThisOrSuperReferenceExpression(thisExpression, myHolder);
-  }
-
-  @Override
-  public void visitLiteralExpression(GrLiteral literal) {
-    final IElementType elementType = literal.getFirstChild().getNode().getElementType();
-    if (elementType == GroovyTokenTypes.mSTRING_LITERAL || elementType == GroovyTokenTypes.mGSTRING_LITERAL) {
-      checkStringLiteral(literal, literal.getText());
-    }
-    else if (elementType == GroovyTokenTypes.mREGEX_LITERAL || elementType == GroovyTokenTypes.mDOLLAR_SLASH_REGEX_LITERAL) {
-      checkRegexLiteral(literal.getFirstChild());
-    }
-  }
-
-  @Override
-  public void visitRegexExpression(GrRegex regex) {
-    checkRegexLiteral(regex);
-  }
-
-  private void checkRegexLiteral(PsiElement regex) {
-    String text = regex.getText();
-    String quote = GrStringUtil.getStartQuote(text);
-
-    final GroovyConfigUtils config = GroovyConfigUtils.getInstance();
-
-    if ("$/".equals(quote)) {
-      if (!config.isVersionAtLeast(regex, GroovyConfigUtils.GROOVY1_8)) {
-        myHolder
-          .createErrorAnnotation(regex, GroovyBundle.message("dollar.slash.strings.are.not.allowed.in.0", config.getSDKVersion(regex)));
-      }
-    }
-
-
-    String[] parts;
-    if (regex instanceof GrRegex) {
-      parts = ((GrRegex)regex).getTextParts();
-    }
-    else {
-      parts = new String[]{regex.getFirstChild().getNextSibling().getText()};
-    }
-
-    for (String part : parts) {
-      if (!GrStringUtil.parseRegexCharacters(part, new StringBuilder(part.length()), null, regex.getText().startsWith("/"))) {
-        myHolder.createErrorAnnotation(regex, GroovyBundle.message("illegal.escape.character.in.string.literal"));
-        return;
-      }
-    }
-
-    if ("/".equals(quote)) {
-      if (!config.isVersionAtLeast(regex, GroovyConfigUtils.GROOVY1_8)) {
-        if (text.contains("\n") || text.contains("\r")) {
-          myHolder.createErrorAnnotation(regex, GroovyBundle
-            .message("multiline.slashy.strings.are.not.allowed.in.groovy.0", config.getSDKVersion(regex)));
-          return;
-        }
-      }
-    }
-  }
-
-  @Override
-  public void visitGStringExpression(GrString gstring) {
-    for (String part : gstring.getTextParts()) {
-      if (!GrStringUtil.parseStringCharacters(part, new StringBuilder(part.length()), null)) {
-        myHolder.createErrorAnnotation(gstring, GroovyBundle.message("illegal.escape.character.in.string.literal"));
-        return;
-      }
-    }
-  }
-
-  private void checkStringLiteral(PsiElement literal, String text) {
-
-    StringBuilder builder = new StringBuilder(text.length());
-    String quote = GrStringUtil.getStartQuote(text);
-    if (quote.isEmpty()) return;
-
-    String substring = text.substring(quote.length());
-    if (!GrStringUtil.parseStringCharacters(substring, new StringBuilder(text.length()), null)) {
-      myHolder.createErrorAnnotation(literal, GroovyBundle.message("illegal.escape.character.in.string.literal"));
-      return;
-    }
-
-    int[] offsets = new int[substring.length() + 1];
-    boolean result = GrStringUtil.parseStringCharacters(substring, builder, offsets);
-    LOG.assertTrue(result);
-    if (!builder.toString().endsWith(quote) || substring.charAt(offsets[builder.length() - quote.length()]) == '\\') {
-      myHolder.createErrorAnnotation(literal, GroovyBundle.message("string.end.expected"));
-    }
-  }
-
-  @Override
-  public void visitForInClause(GrForInClause forInClause) {
-    final GrVariable var = forInClause.getDeclaredVariable();
-    if (var == null) return;
-    final GrModifierList modifierList = var.getModifierList();
-    if (modifierList == null) return;
-    final PsiElement[] modifiers = modifierList.getModifiers();
-    for (PsiElement modifier : modifiers) {
-      if (modifier instanceof PsiAnnotation) continue;
-      final String modifierText = modifier.getText();
-      if (PsiModifier.FINAL.equals(modifierText)) continue;
-      if (GrModifier.DEF.equals(modifierText)) continue;
-      myHolder.createErrorAnnotation(modifier, GroovyBundle.message("not.allowed.modifier.in.forin", modifierText));
-    }
-  }
-
-  @Override
-  public void visitFile(GroovyFileBase file) {
-    final PsiClass scriptClass = file.getScriptClass();
-    if (scriptClass != null) {
-      checkDuplicateMethod(scriptClass.getMethods(), myHolder);
-    }
-  }
-
-
-  public void visitAnnotation(GrAnnotation annotation) {
-    super.visitAnnotation(annotation);
-    final GrCodeReferenceElement ref = annotation.getClassReference();
-    final PsiElement resolved = ref.resolve();
-
-    if (resolved == null) return;
-    assert resolved instanceof PsiClass;
-
-    PsiClass anno = (PsiClass) resolved;
-    if (!anno.isAnnotationType()) {
-      myHolder.createErrorAnnotation(ref, GroovyBundle.message("class.is.not.annotation", ((PsiClass)resolved).getQualifiedName()));
-      return;
-    }
-    PsiElement parent = annotation.getParent();
-    PsiElement owner = parent.getParent();
-    String[] elementTypeFields = GrAnnotationImpl.getApplicableElementTypeFields(parent instanceof PsiModifierList ? owner : parent);
-    if (elementTypeFields != null && !GrAnnotationImpl.isAnnotationApplicableTo(annotation, false, elementTypeFields)) {
-      String description = JavaErrorMessages.message("annotation.not.applicable", ref.getText(), JavaErrorMessages.message("annotation.target." + elementTypeFields[0]));
-      myHolder.createErrorAnnotation(ref, description);
-    }
-
-    if (GroovyCommonClassNames.GROOVY_TRANSFORM_FIELD.equals(((PsiClass)resolved).getQualifiedName())) {
-      checkScriptField(annotation);
-    }
-  }
-
-  @Override
-  public void visitImportStatement(GrImportStatement importStatement) {
-    checkAnnotationList(myHolder, importStatement.getAnnotationList(), GroovyBundle.message("import.statement.cannot.have.modifiers"));
-  }
-
-  private static void checkFlowInterruptStatement(GrFlowInterruptingStatement statement, AnnotationHolder holder) {
-    final PsiElement label = statement.getLabelIdentifier();
-
-    if (label != null) {
-      final GrLabeledStatement resolved = statement.resolveLabel();
-      if (resolved == null) {
-        holder.createErrorAnnotation(label, GroovyBundle.message("undefined.label", statement.getLabelName()));
-      }
-    }
-
-    final GrStatement targetStatement = statement.findTargetStatement();
-    if (targetStatement == null) {
-      if (statement instanceof GrContinueStatement && label == null) {
-        holder.createErrorAnnotation(statement, GroovyBundle.message("continue.outside.loop"));
-      }
-      else if (statement instanceof GrBreakStatement && label == null) {
-        holder.createErrorAnnotation(statement, GroovyBundle.message("break.outside.loop.or.switch"));
-      }
-    }
-    if (statement instanceof GrBreakStatement && label != null && findFirstLoop(statement) == null) {
-      holder.createErrorAnnotation(statement, GroovyBundle.message("break.outside.loop"));
-    }
-  }
-
-  @Nullable
-  private static GrLoopStatement findFirstLoop(GrFlowInterruptingStatement statement) {
-    return PsiTreeUtil.getParentOfType(statement, GrLoopStatement.class, true, GrClosableBlock.class, GrMember.class, GroovyFile.class);
-  }
-
-  private static void checkThisOrSuperReferenceExpression(GrExpression expression, AnnotationHolder holder) {
-    if (GroovyConfigUtils.getInstance().isVersionAtLeast(expression, GroovyConfigUtils.GROOVY1_8)) return;
-
-    final GrReferenceExpression qualifier = expression instanceof GrThisReferenceExpression
-                                            ? ((GrThisReferenceExpression)expression).getQualifier()
-                                            : ((GrSuperReferenceExpression)expression).getQualifier();
-    if (qualifier == null) {
-      if (expression instanceof GrSuperReferenceExpression) { //'this' refers to java.lang.Class<ThisClass> in static context
-        final GrMethod method = PsiTreeUtil.getParentOfType(expression, GrMethod.class);
-        if (method != null && method.hasModifierProperty(PsiModifier.STATIC)) {
-          Annotation annotation =
-            holder.createInfoAnnotation(expression, GroovyBundle.message("cannot.reference.nonstatic", expression.getText()));
-          annotation.setTextAttributes(DefaultHighlighter.UNRESOLVED_ACCESS);
-        }
-      }
-    }
-    else {
-      final PsiElement resolved = qualifier.resolve();
-      if (resolved instanceof PsiClass) {
-        if (PsiTreeUtil.isAncestor(resolved, expression, true)) {
-          if (!PsiUtil.hasEnclosingInstanceInScope((PsiClass)resolved, expression, true)) {
-            Annotation annotation =
-              holder.createInfoAnnotation(expression, GroovyBundle.message("cannot.reference.nonstatic", expression.getText()));
-            annotation.setTextAttributes(DefaultHighlighter.UNRESOLVED_ACCESS);
-          }
-        }
-        else {
-          holder.createErrorAnnotation(expression, GroovyBundle.message("is.not.enclosing.class", ((PsiClass)resolved).getQualifiedName()));
-        }
-      }
-      else {
-        holder.createErrorAnnotation(qualifier, GroovyBundle.message("unknown.class", qualifier.getText()));
-      }
-    }
-  }
-
-  private static void checkGrDocReferenceElement(AnnotationHolder holder, PsiElement element) {
-    ASTNode node = element.getNode();
-    if (node != null && TokenSets.BUILT_IN_TYPE.contains(node.getElementType())) {
-      Annotation annotation = holder.createInfoAnnotation(element, null);
-      annotation.setTextAttributes(DefaultHighlighter.KEYWORD);
-    }
-  }
-
-  private static void checkAnnotationList(AnnotationHolder holder, @Nullable GrModifierList modifierList, String message) {
-    if (modifierList == null) return;
-    final PsiElement[] modifiers = modifierList.getModifiers();
-    for (PsiElement modifier : modifiers) {
-      if (!(modifier instanceof PsiAnnotation)) {
-        holder.createErrorAnnotation(modifier, message);
-      }
-    }
-  }
-
-  private static void checkImplementedMethodsOfClass(AnnotationHolder holder, GrTypeDefinition typeDefinition) {
-    if (typeDefinition.hasModifierProperty(PsiModifier.ABSTRACT)) return;
-    if (typeDefinition.isAnnotationType()) return;
-    if (typeDefinition instanceof GrTypeParameter) return;
-
-    Collection<CandidateInfo> collection = OverrideImplementUtil.getMethodsToOverrideImplement(typeDefinition, true);
-    if (collection.isEmpty()) return;
-
-    final PsiElement element = collection.iterator().next().getElement();
-    assert element instanceof PsiNamedElement;
-    String notImplementedMethodName = ((PsiNamedElement)element).getName();
-
-    final TextRange range = getClassHeaderTextRange(typeDefinition);
-    final Annotation annotation = holder.createErrorAnnotation(range,
-                                                               GroovyBundle.message("method.is.not.implemented", notImplementedMethodName));
-    registerImplementsMethodsFix(typeDefinition, annotation);
-  }
-
-  private static TextRange getClassHeaderTextRange(GrTypeDefinition clazz) {
-    final GrModifierList modifierList = clazz.getModifierList();
-    final int startOffset = modifierList != null ? modifierList.getTextOffset() : clazz.getTextOffset();
-    final GrImplementsClause implementsClause = clazz.getImplementsClause();
-
-    final int endOffset;
-    if (implementsClause != null) {
-      endOffset = implementsClause.getTextRange().getEndOffset();
-    }
-    else {
-      final GrExtendsClause extendsClause = clazz.getExtendsClause();
-      if (extendsClause != null) {
-        endOffset = extendsClause.getTextRange().getEndOffset();
-      }
-      else {
-        endOffset = clazz.getNameIdentifierGroovy().getTextRange().getEndOffset();
-      }
-    }
-    return new TextRange(startOffset, endOffset);
-  }
-
-  private static void registerImplementsMethodsFix(GrTypeDefinition typeDefinition, Annotation annotation) {
-    annotation.registerFix(QuickFixFactory.getInstance().createImplementMethodsFix(typeDefinition));
-  }
-
-  private static void checkInnerMethod(AnnotationHolder holder, GrMethod grMethod) {
-    final PsiElement parent = grMethod.getParent();
-    if (parent instanceof GrOpenBlock || parent instanceof GrClosableBlock) {
-      holder.createErrorAnnotation(grMethod.getNameIdentifierGroovy(), GroovyBundle.message("Inner.methods.are.not.supported"));
-    }
-  }
-
-  private static void registerAbstractMethodFix(Annotation annotation, GrMethod method, boolean makeClassAbstract) {
-    if (method.getBlock() == null) {
-      annotation.registerFix(new AddMethodBodyFix(method));
-    }
-    else {
-      annotation.registerFix(new GrModifierFix(method, method.getModifierList(), PsiModifier.ABSTRACT, false, false));
-    }
-    if (makeClassAbstract) {
-      final PsiClass containingClass = method.getContainingClass();
-      LOG.assertTrue(containingClass != null);
-      final GrModifierList list = (GrModifierList)containingClass.getModifierList();
-      LOG.assertTrue(list != null);
-      annotation.registerFix(new GrModifierFix(containingClass, list, PsiModifier.ABSTRACT, false, true));
-    }
-  }
-
-  private static void checkMethodDefinitionModifiers(AnnotationHolder holder, GrMethod method) {
-    final GrModifierList modifiersList = method.getModifierList();
-    checkAccessModifiers(holder, modifiersList, method);
-    checkDuplicateModifiers(holder, modifiersList, method);
-    checkOverrideAnnotation(holder, modifiersList, method);
-
-    //script methods
-    boolean isMethodAbstract = modifiersList.hasExplicitModifier(PsiModifier.ABSTRACT);
-    final boolean isMethodStatic = modifiersList.hasExplicitModifier(PsiModifier.STATIC);
-    if (method.getParent() instanceof GroovyFileBase) {
-      if (isMethodAbstract) {
-        final Annotation annotation =
-          holder.createErrorAnnotation(modifiersList, GroovyBundle.message("script.cannot.have.modifier.abstract"));
-        registerAbstractMethodFix(annotation, method, false);
-      }
-
-      if (modifiersList.hasExplicitModifier(PsiModifier.NATIVE)) {
-        final Annotation annotation =
-          holder.createErrorAnnotation(modifiersList, GroovyBundle.message("script.cannot.have.modifier.native"));
-        annotation.registerFix(new GrModifierFix(method, modifiersList, PsiModifier.NATIVE, false, false));
-      }
-    }
-    else  //type definition methods
-      if (method.getParent() != null && method.getParent().getParent() instanceof GrTypeDefinition) {
-        GrTypeDefinition containingTypeDef = ((GrTypeDefinition)method.getParent().getParent());
-
-        //interface
-        if (containingTypeDef.isInterface()) {
-          if (isMethodStatic) {
-            final Annotation annotation =
-              holder.createErrorAnnotation(modifiersList, GroovyBundle.message("interface.must.have.no.static.method"));
-            annotation.registerFix(new GrModifierFix(method, modifiersList, PsiModifier.STATIC, true, false));
-          }
-
-          if (modifiersList.hasExplicitModifier(PsiModifier.PRIVATE)) {
-            final Annotation annotation =
-              holder.createErrorAnnotation(modifiersList, GroovyBundle.message("interface.must.have.no.private.method"));
-            annotation.registerFix(new GrModifierFix(method, modifiersList, PsiModifier.PRIVATE, true, false));
-          }
-        }
-        else if (containingTypeDef.isAnonymous()) {
-          //anonymous class
-          if (isMethodStatic) {
-            final Annotation annotation =
-              holder.createErrorAnnotation(modifiersList, GroovyBundle.message("static.declaration.in.inner.class"));
-            annotation.registerFix(new GrModifierFix(method, modifiersList, PsiModifier.STATIC, false, false));
-          }
-          if (method.isConstructor()) {
-            holder.createErrorAnnotation(method.getNameIdentifierGroovy(),
-                                         GroovyBundle.message("constructors.are.not.allowed.in.anonymous.class"));
-          }
-          if (isMethodAbstract) {
-            final Annotation annotation =
-              holder.createErrorAnnotation(modifiersList, GroovyBundle.message("anonymous.class.cannot.have.abstract.method"));
-            registerAbstractMethodFix(annotation, method, false);
-          }
-        }
-        else {
-          //class
-          PsiModifierList typeDefModifiersList = containingTypeDef.getModifierList();
-          LOG.assertTrue(typeDefModifiersList != null, "modifiers list must be not null");
-
-          if (!typeDefModifiersList.hasExplicitModifier(PsiModifier.ABSTRACT)) {
-            if (isMethodAbstract) {
-              final Annotation annotation =
-                holder.createErrorAnnotation(modifiersList, GroovyBundle.message("only.abstract.class.can.have.abstract.method"));
-              registerAbstractMethodFix(annotation, method, true);
-            }
-          }
-
-          if (!isMethodAbstract) {
-            if (method.getBlock() == null) {
-              final Annotation annotation = holder
-                .createErrorAnnotation(method.getNameIdentifierGroovy(), GroovyBundle.message("not.abstract.method.should.have.body"));
-              annotation.registerFix(new AddMethodBodyFix(method));
-            }
-          }
-        }
-      }
-  }
-
-  private static void checkOverrideAnnotation(AnnotationHolder holder, GrModifierList list, GrMethod method) {
-    final PsiAnnotation overrideAnnotation = list.findAnnotation("java.lang.Override");
-    if (overrideAnnotation == null) {
-      return;
-    }
-    try {
-      MethodSignatureBackedByPsiMethod superMethod = SuperMethodsSearch.search(method, null, true, false).findFirst();
-      if (superMethod == null) {
-        holder.createWarningAnnotation(overrideAnnotation, GroovyBundle.message("method.doesnot.override.super"));
-      }
-    }
-    catch (IndexNotReadyException ignored) {
-      //nothing to do
-    }
-  }
-
-  private static void checkTypeDefinitionModifiers(AnnotationHolder holder, GrTypeDefinition typeDefinition) {
-    GrModifierList modifiersList = typeDefinition.getModifierList();
-
-    if (modifiersList == null) return;
-
-    /**** class ****/
-    checkAccessModifiers(holder, modifiersList, typeDefinition);
-    checkDuplicateModifiers(holder, modifiersList, typeDefinition);
-
-    PsiClassType[] extendsListTypes = typeDefinition.getExtendsListTypes();
-
-    for (PsiClassType classType : extendsListTypes) {
-      PsiClass psiClass = classType.resolve();
-
-      if (psiClass != null) {
-        PsiModifierList modifierList = psiClass.getModifierList();
-        if (modifierList != null) {
-          if (modifierList.hasExplicitModifier(PsiModifier.FINAL)) {
-            final Annotation annotation = holder
-              .createErrorAnnotation(typeDefinition.getNameIdentifierGroovy(), GroovyBundle.message("final.class.cannot.be.extended"));
-            annotation.registerFix(new GrModifierFix(typeDefinition, modifiersList, PsiModifier.FINAL, false, false));
-          }
-        }
-      }
-    }
-
-    if (modifiersList.hasExplicitModifier(PsiModifier.ABSTRACT) && modifiersList.hasExplicitModifier(PsiModifier.FINAL)) {
-      final Annotation annotation =
-        holder.createErrorAnnotation(modifiersList, GroovyBundle.message("illegal.combination.of.modifiers.abstract.and.final"));
-      annotation.registerFix(new GrModifierFix(typeDefinition, modifiersList, PsiModifier.FINAL, false, false));
-      annotation.registerFix(new GrModifierFix(typeDefinition, modifiersList, PsiModifier.ABSTRACT, false, false));
-    }
-
-    if (modifiersList.hasExplicitModifier(PsiModifier.TRANSIENT)) {
-      final Annotation annotation =
-        holder.createErrorAnnotation(modifiersList, GroovyBundle.message("modifier.transient.not.allowed.here"));
-      annotation.registerFix(new GrModifierFix(typeDefinition, modifiersList, PsiModifier.TRANSIENT, false, false));
-    }
-    if (modifiersList.hasExplicitModifier(PsiModifier.VOLATILE)) {
-      final Annotation annotation = holder.createErrorAnnotation(modifiersList, GroovyBundle.message("modifier.volatile.not.allowed.here"));
-      annotation.registerFix(new GrModifierFix(typeDefinition, modifiersList, PsiModifier.VOLATILE, false, false));
-    }
-
-    /**** interface ****/
-    if (typeDefinition.isInterface()) {
-      if (modifiersList.hasExplicitModifier(PsiModifier.FINAL)) {
-        final Annotation annotation =
-          holder.createErrorAnnotation(modifiersList, GroovyBundle.message("intarface.cannot.have.modifier.final"));
-        annotation.registerFix(new GrModifierFix(typeDefinition, modifiersList, PsiModifier.FINAL, false, false));
-      }
-    }
-  }
-
-  private static void checkDuplicateModifiers(AnnotationHolder holder, @NotNull GrModifierList list, PsiMember member) {
-    final PsiElement[] modifiers = list.getModifiers();
-    Set<String> set = new THashSet<String>(modifiers.length);
-    for (PsiElement modifier : modifiers) {
-      String name = modifier.getText();
-      if (set.contains(name)) {
-        final Annotation annotation = holder.createErrorAnnotation(list, GroovyBundle.message("duplicate.modifier", name));
-        annotation.registerFix(new GrModifierFix(member, list, name, false, false));
-      }
-      else {
-        set.add(name);
-      }
-    }
-  }
-
-  private static void checkAccessModifiers(AnnotationHolder holder, @NotNull PsiModifierList modifierList, PsiMember member) {
-    boolean hasPrivate = modifierList.hasExplicitModifier(PsiModifier.PRIVATE);
-    boolean hasPublic = modifierList.hasExplicitModifier(PsiModifier.PUBLIC);
-    boolean hasProtected = modifierList.hasExplicitModifier(PsiModifier.PROTECTED);
-
-    if (hasPrivate && hasPublic || hasPrivate && hasProtected || hasPublic && hasProtected) {
-      final Annotation annotation = holder.createErrorAnnotation(modifierList, GroovyBundle.message("illegal.combination.of.modifiers"));
-      if (hasPrivate) {
-        annotation.registerFix(new GrModifierFix(member, modifierList, PsiModifier.PRIVATE, false, false));
-      }
-      if (hasProtected) {
-        annotation.registerFix(new GrModifierFix(member, modifierList, PsiModifier.PROTECTED, false, false));
-      }
-      if (hasPublic) {
-        annotation.registerFix(new GrModifierFix(member, modifierList, PsiModifier.PUBLIC, false, false));
-      }
-    }
-  }
-
-  private static void checkDuplicateMethod(PsiMethod[] methods, AnnotationHolder holder) {
-    MultiMap<MethodSignature, PsiMethod> map = GrClosureSignatureUtil.findMethodSignatures(methods);
-    processMethodDuplicates(map, holder);
-  }
-
-  protected static void processMethodDuplicates(MultiMap<MethodSignature, PsiMethod> map, AnnotationHolder holder) {
-    for (MethodSignature signature : map.keySet()) {
-      Collection<PsiMethod> methods = map.get(signature);
-      if (methods.size() > 1) {
-        for (Iterator<PsiMethod> iterator = methods.iterator(); iterator.hasNext(); ) {
-          PsiMethod method = iterator.next();
-          if (method instanceof LightElement) iterator.remove();
-        }
-
-        if (methods.size() < 2) continue;
-        String signaturePresentation = GroovyPresentationUtil.getSignaturePresentation(signature);
-        for (PsiMethod method : methods) {
-          //noinspection ConstantConditions
-          holder.createErrorAnnotation(GrHighlightUtil.getMethodHeaderTextRange(method), GroovyBundle
-            .message("method.duplicate", signaturePresentation, method.getContainingClass().getName()));
-        }
-      }
-    }
-  }
-
-  private static void checkTypeDefinition(AnnotationHolder holder, GrTypeDefinition typeDefinition) {
-    final GroovyConfigUtils configUtils = GroovyConfigUtils.getInstance();
-    if (typeDefinition.isAnonymous()) {
-      if (!configUtils.isVersionAtLeast(typeDefinition, GroovyConfigUtils.GROOVY1_7)) {
-        holder.createErrorAnnotation(typeDefinition.getNameIdentifierGroovy(), GroovyBundle.message("anonymous.classes.are.not.supported",
-                                                                                                    configUtils
-                                                                                                      .getSDKVersion(typeDefinition)));
-      }
-    }
-    else if (typeDefinition.getContainingClass() != null && !(typeDefinition instanceof GrEnumTypeDefinition)) {
-      if (!configUtils.isVersionAtLeast(typeDefinition, GroovyConfigUtils.GROOVY1_7)) {
-        holder.createErrorAnnotation(typeDefinition.getNameIdentifierGroovy(),
-                                     GroovyBundle.message("inner.classes.are.not.supported", configUtils.getSDKVersion(typeDefinition)));
-      }
-    }
-
-    final GrImplementsClause implementsClause = typeDefinition.getImplementsClause();
-    final GrExtendsClause extendsClause = typeDefinition.getExtendsClause();
-
-
-    if (typeDefinition.isInterface()) {
-      checkReferenceList(holder, extendsClause, true, GroovyBundle.message("no.interface.expected.here"), null);
-      if (implementsClause != null) {
-        holder.createErrorAnnotation(implementsClause, GroovyBundle.message("no.implements.clause.allowed.for.interface"));
-      }
-    }
-    else {
-      checkReferenceList(holder, extendsClause, false, GroovyBundle.message("no.interface.expected.here"),
-                         ExtendsImplementsFix.MOVE_TO_IMPLEMENTS_LIST);
-      checkReferenceList(holder, implementsClause, true, GroovyBundle.message("no.class.expected.here"),
-                         ExtendsImplementsFix.MOVE_TO_EXTENDS_LIST);
-    }
-
-    if (extendsClause != null) {
-      checkForExtendingInterface(holder, extendsClause, implementsClause, ((GrTypeDefinition)extendsClause.getParent()));
-    }
-
-    checkForWildCards(holder, extendsClause);
-    checkForWildCards(holder, implementsClause);
-
-    checkDuplicateClass(typeDefinition, holder);
-
-    checkCyclicInheritance(holder, typeDefinition);
-  }
-
-  private static void checkCyclicInheritance(AnnotationHolder holder,
-                                             GrTypeDefinition typeDefinition) {
-    final PsiClass psiClass = getCircularClass(typeDefinition, new HashSet<PsiClass>());
-    if (psiClass != null) {
-      holder.createErrorAnnotation(getClassHeaderTextRange(typeDefinition),
-                                   GroovyBundle.message("cyclic.inheritance.involving.0", psiClass.getQualifiedName()));
-    }
-  }
-
-  @Nullable
-  private static PsiClass getCircularClass(PsiClass aClass, Collection<PsiClass> usedClasses) {
-    if (usedClasses.contains(aClass)) {
-      return aClass;
-    }
-    try {
-      usedClasses.add(aClass);
-      PsiClass[] superTypes = aClass.getSupers();
-      for (PsiElement superType : superTypes) {
-        while (superType instanceof PsiClass) {
-          if (!CommonClassNames.JAVA_LANG_OBJECT.equals(((PsiClass)superType).getQualifiedName())) {
-            PsiClass circularClass = getCircularClass((PsiClass)superType, usedClasses);
-            if (circularClass != null) return circularClass;
-          }
-          // check class qualifier
-          superType = superType.getParent();
-        }
-      }
-    }
-    finally {
-      usedClasses.remove(aClass);
-    }
-    return null;
-  }
-
-  private static void checkForWildCards(AnnotationHolder holder, @Nullable GrReferenceList clause) {
-    if (clause == null) return;
-    final GrCodeReferenceElement[] elements = clause.getReferenceElements();
-    for (GrCodeReferenceElement element : elements) {
-      final GrTypeArgumentList list = element.getTypeArgumentList();
-      if (list != null) {
-        for (GrTypeElement type : list.getTypeArgumentElements()) {
-          if (type instanceof GrWildcardTypeArgument) {
-            holder.createErrorAnnotation(type, GroovyBundle.message("wildcards.are.not.allowed.in.extends.list"));
-          }
-        }
-      }
-    }
-  }
-
-  private static void checkDuplicateClass(GrTypeDefinition typeDefinition, AnnotationHolder holder) {
-    final PsiClass containingClass = typeDefinition.getContainingClass();
-    if (containingClass != null) {
-      final String containingClassName = containingClass.getName();
-      if (containingClassName != null && containingClassName.equals(typeDefinition.getName())) {
-        holder.createErrorAnnotation(typeDefinition.getNameIdentifierGroovy(),
-                                     GroovyBundle.message("duplicate.inner.class", typeDefinition.getName()));
-      }
-    }
-    final String qName = typeDefinition.getQualifiedName();
-    if (qName != null) {
-      final PsiClass[] classes =
-        JavaPsiFacade.getInstance(typeDefinition.getProject()).findClasses(qName, typeDefinition.getResolveScope());
-      if (classes.length > 1) {
-        String packageName = getPackageName(typeDefinition);
-
-        if (!isScriptGeneratedClass(classes)) {
-          holder.createErrorAnnotation(typeDefinition.getNameIdentifierGroovy(),
-                                       GroovyBundle.message("duplicate.class", typeDefinition.getName(), packageName));
-        }
-        else {
-          holder.createErrorAnnotation(typeDefinition.getNameIdentifierGroovy(),
-                                       GroovyBundle.message("script.generated.with.same.name", qName));
-        }
-      }
-    }
-  }
-
-  private static String getPackageName(GrTypeDefinition typeDefinition) {
-    final PsiFile file = typeDefinition.getContainingFile();
-    String packageName = "<default package>";
-    if (file instanceof GroovyFile) {
-      final String name = ((GroovyFile)file).getPackageName();
-      if (name.length() > 0) packageName = name;
-    }
-    return packageName;
-  }
-
-  private static boolean isScriptGeneratedClass(PsiClass[] allClasses) {
-    return allClasses.length == 2 && (allClasses[0] instanceof GroovyScriptClass || allClasses[1] instanceof GroovyScriptClass);
-  }
-
-  private static void checkForExtendingInterface(AnnotationHolder holder,
-                                                 GrExtendsClause extendsClause,
-                                                 GrImplementsClause implementsClause,
-                                                 GrTypeDefinition myClass) {
-    for (GrCodeReferenceElement ref : extendsClause.getReferenceElements()) {
-      final PsiElement clazz = ref.resolve();
-      if (clazz == null) continue;
-
-      if (myClass.isInterface() && clazz instanceof PsiClass && !((PsiClass)clazz).isInterface()) {
-        final Annotation annotation = holder.createErrorAnnotation(ref, GroovyBundle.message("class.is.not.expected.here"));
-        annotation.registerFix(new ChangeExtendsImplementsQuickFix(extendsClause, implementsClause));
-      }
-    }
-  }
-
-
-  private static void registerReferenceFixes(GrReferenceExpression refExpr, Annotation annotation, boolean compileStatic) {
-    PsiClass targetClass = QuickfixUtil.findTargetClass(refExpr, compileStatic);
-    if (targetClass == null) return;
-
-    if (!compileStatic) {
-      addDynamicAnnotation(annotation, refExpr);
-    }
-    if (targetClass.isWritable()) {
-      if (!(targetClass instanceof GroovyScriptClass)) {
-        annotation.registerFix(new CreateFieldFromUsageFix(refExpr, targetClass));
-      }
-
-      if (refExpr.getParent() instanceof GrCall && refExpr.getParent() instanceof GrExpression) {
-        annotation.registerFix(new CreateMethodFromUsageFix(refExpr, targetClass));
-      }
-    }
-
-    if (!refExpr.isQualified()) {
-      GrVariableDeclarationOwner owner = PsiTreeUtil.getParentOfType(refExpr, GrVariableDeclarationOwner.class);
-      if (!(owner instanceof GroovyFileBase) || ((GroovyFileBase)owner).isScript()) {
-        annotation.registerFix(new CreateLocalVariableFromUsageFix(refExpr, owner));
-      }
-      if (PsiTreeUtil.getParentOfType(refExpr, GrMethod.class)!=null) {
-        annotation.registerFix(new CreateParameterFromUsageFix(refExpr));
-      }
-    }
-  }
-
-  private static void addDynamicAnnotation(Annotation annotation, GrReferenceExpression referenceExpression) {
-    final PsiFile containingFile = referenceExpression.getContainingFile();
-    VirtualFile file;
-    if (containingFile != null) {
-      file = containingFile.getVirtualFile();
-      if (file == null) return;
-    }
-    else {
-      return;
-    }
-
-    if (QuickfixUtil.isCall(referenceExpression)) {
-      PsiType[] argumentTypes = PsiUtil.getArgumentTypes(referenceExpression, false);
-      if (argumentTypes != null) {
-        annotation.registerFix(new DynamicMethodFix(referenceExpression, argumentTypes), referenceExpression.getTextRange());
-      }
-    }
-    else {
-      annotation.registerFix(new DynamicPropertyFix(referenceExpression), referenceExpression.getTextRange());
-    }
-  }
-
-  private static void checkSingleResolvedElement(AnnotationHolder holder,
-                                                 GrReferenceElement refElement,
-                                                 GroovyResolveResult resolveResult,
-                                                 boolean highlightError) {
-    final PsiElement resolved = resolveResult.getElement();
-    final PsiElement toHighlight = GrHighlightUtil.getElementToHighlight(refElement);
-    if (resolved == null) {
-      String message = GroovyBundle.message("cannot.resolve", refElement.getReferenceName());
-
-      // Register quickfix
-
-      final Annotation annotation;
-      if (highlightError) {
-        annotation = holder.createErrorAnnotation(toHighlight, message);
-        annotation.setHighlightType(ProblemHighlightType.LIKE_UNKNOWN_SYMBOL);
-      }
-      else {
-        annotation = holder.createInfoAnnotation(toHighlight, message);
-      }
-      // todo implement for nested classes
-      if (refElement.getQualifier() == null || PsiTreeUtil.getParentOfType(refElement, GrImportStatement.class) != null) {
-        registerCreateClassByTypeFix(refElement, annotation);
-        registerAddImportFixes(refElement, annotation);
-        UnresolvedReferenceQuickFixProvider.registerReferenceFixes(refElement, new QuickFixActionRegistrarAdapter(annotation));
-        OrderEntryFix.registerFixes(new QuickFixActionRegistrarAdapter(annotation), refElement);
-      }
-    }
-    else if (!resolveResult.isAccessible()) {
-      String message = GroovyBundle.message("cannot.access", refElement.getReferenceName());
-      holder.createWarningAnnotation(toHighlight, message);
-    }
-  }
-
-  private static void registerAddImportFixes(GrReferenceElement refElement, Annotation annotation) {
-    final String referenceName = refElement.getReferenceName();
-    //noinspection ConstantConditions
-    if (StringUtil.isEmpty(referenceName) ||
-        (!(refElement instanceof GrCodeReferenceElement) && Character.isLowerCase(referenceName.charAt(0)))) {
-      return;
-    }
-
-    annotation.registerFix(new GroovyAddImportAction(refElement));
-  }
-
-  private static void registerCreateClassByTypeFix(GrReferenceElement refElement, Annotation annotation) {
-    GrPackageDefinition packageDefinition = PsiTreeUtil.getParentOfType(refElement, GrPackageDefinition.class);
-    if (packageDefinition == null && refElement.getQualifier() == null) {
-      PsiElement parent = refElement.getParent();
-      if (parent instanceof GrNewExpression &&
-          refElement.getManager().areElementsEquivalent(((GrNewExpression)parent).getReferenceElement(), refElement)) {
-        annotation.registerFix(CreateClassFix.createClassFromNewAction((GrNewExpression)parent));
-      }
-      else {
-        if (shouldBeInterface(refElement)) {
-          annotation.registerFix(CreateClassFix.createClassFixAction(refElement, CreateClassKind.INTERFACE));
-        }
-        else if (shouldBeClass(refElement)) {
-          annotation.registerFix(CreateClassFix.createClassFixAction(refElement, CreateClassKind.CLASS));
-          annotation.registerFix(CreateClassFix.createClassFixAction(refElement, CreateClassKind.ENUM));
-        }
-        else if (shouldBeAnnotation(refElement)) {
-          annotation.registerFix(CreateClassFix.createClassFixAction(refElement, CreateClassKind.ANNOTATION));
-        }
-        else {
-          annotation.registerFix(CreateClassFix.createClassFixAction(refElement, CreateClassKind.CLASS));
-          annotation.registerFix(CreateClassFix.createClassFixAction(refElement, CreateClassKind.INTERFACE));
-          annotation.registerFix(CreateClassFix.createClassFixAction(refElement, CreateClassKind.ENUM));
-          annotation.registerFix(CreateClassFix.createClassFixAction(refElement, CreateClassKind.ANNOTATION));
-        }
-      }
-    }
-  }
-
-  private static boolean shouldBeAnnotation(GrReferenceElement element) {
-    return element.getParent() instanceof GrAnnotation;
-  }
-
-  private static boolean shouldBeInterface(GrReferenceElement myRefElement) {
-    PsiElement parent = myRefElement.getParent();
-    return parent instanceof GrImplementsClause || parent instanceof GrExtendsClause && parent.getParent() instanceof GrInterfaceDefinition;
-  }
-
-  private static boolean shouldBeClass(GrReferenceElement myRefElement) {
-    PsiElement parent = myRefElement.getParent();
-    return parent instanceof GrExtendsClause && !(parent.getParent() instanceof GrInterfaceDefinition);
-  }
-
-  public static class DuplicateVariablesProcessor extends PropertyResolverProcessor {
-    private boolean myBorderPassed;
-    private final boolean myHasVisibilityModifier;
-
-    public DuplicateVariablesProcessor(GrVariable variable) {
-      super(variable.getName(), variable);
-      myBorderPassed = false;
-      myHasVisibilityModifier = hasExplicitVisibilityModifiers(variable);
-    }
-
-    private static boolean hasExplicitVisibilityModifiers(GrVariable variable) {
-      final PsiModifierList modifierList = variable.getModifierList();
-      if (modifierList instanceof GrModifierList) return ((GrModifierList)modifierList).hasExplicitVisibilityModifiers();
-      if (modifierList == null) return false;
-      return modifierList.hasExplicitModifier(PsiModifier.PUBLIC) ||
-             modifierList.hasExplicitModifier(PsiModifier.PROTECTED) ||
-             modifierList.hasExplicitModifier(PsiModifier.PRIVATE);
-    }
-
-    @Override
-    public boolean execute(@NotNull PsiElement element, ResolveState state) {
-      if (myBorderPassed) {
-        return false;
-      }
-      if (element instanceof GrVariable && hasExplicitVisibilityModifiers((GrVariable)element) != myHasVisibilityModifier) {
-        return true;
-      }
-      return super.execute(element, state);
-    }
-
-    @Override
-    public void handleEvent(Event event, Object associated) {
-      if (event == ResolveUtil.DECLARATION_SCOPE_PASSED) {
-        myBorderPassed = true;
-      }
-      super.handleEvent(event, associated);
-    }
-  }
-
-  private static class QuickFixActionRegistrarAdapter implements QuickFixActionRegistrar {
-    private final Annotation myAnnotation;
-
-    public QuickFixActionRegistrarAdapter(Annotation annotation) {
-      myAnnotation = annotation;
-    }
-
-    @Override
-    public void register(IntentionAction action) {
-      myAnnotation.registerFix(action);
-    }
-
-    @Override
-    public void register(TextRange fixRange, IntentionAction action, HighlightDisplayKey key) {
-      myAnnotation.registerFix(action, fixRange, key);
-    }
-
-    @Override
-    public void unregister(Condition<IntentionAction> condition) {
-      throw new UnsupportedOperationException();
-    }
-  }
-}
->>>>>>> 62c012c0
+/*
+ * Copyright 2000-2012 JetBrains s.r.o.
+ *
+ * Licensed under the Apache License, Version 2.0 (the "License");
+ * you may not use this file except in compliance with the License.
+ * You may obtain a copy of the License at
+ *
+ * http://www.apache.org/licenses/LICENSE-2.0
+ *
+ * Unless required by applicable law or agreed to in writing, software
+ * distributed under the License is distributed on an "AS IS" BASIS,
+ * WITHOUT WARRANTIES OR CONDITIONS OF ANY KIND, either express or implied.
+ * See the License for the specific language governing permissions and
+ * limitations under the License.
+ */
+
+package org.jetbrains.plugins.groovy.annotator;
+
+import com.intellij.codeInsight.daemon.HighlightDisplayKey;
+import com.intellij.codeInsight.daemon.JavaErrorMessages;
+import com.intellij.codeInsight.daemon.QuickFixActionRegistrar;
+import com.intellij.codeInsight.daemon.impl.quickfix.AddMethodBodyFix;
+import com.intellij.codeInsight.daemon.impl.quickfix.CreateClassKind;
+import com.intellij.codeInsight.daemon.impl.quickfix.CreateConstructorMatchingSuperFix;
+import com.intellij.codeInsight.daemon.impl.quickfix.OrderEntryFix;
+import com.intellij.codeInsight.generation.OverrideImplementUtil;
+import com.intellij.codeInsight.intention.IntentionAction;
+import com.intellij.codeInsight.intention.QuickFixFactory;
+import com.intellij.codeInsight.quickfix.UnresolvedReferenceQuickFixProvider;
+import com.intellij.codeInspection.ProblemHighlightType;
+import com.intellij.lang.ASTNode;
+import com.intellij.lang.annotation.Annotation;
+import com.intellij.lang.annotation.AnnotationHolder;
+import com.intellij.lang.annotation.Annotator;
+import com.intellij.openapi.diagnostic.Logger;
+import com.intellij.openapi.project.IndexNotReadyException;
+import com.intellij.openapi.util.Condition;
+import com.intellij.openapi.util.TextRange;
+import com.intellij.openapi.util.text.StringUtil;
+import com.intellij.openapi.vfs.VirtualFile;
+import com.intellij.psi.*;
+import com.intellij.psi.impl.light.LightElement;
+import com.intellij.psi.infos.CandidateInfo;
+import com.intellij.psi.search.searches.SuperMethodsSearch;
+import com.intellij.psi.tree.IElementType;
+import com.intellij.psi.util.MethodSignature;
+import com.intellij.psi.util.MethodSignatureBackedByPsiMethod;
+import com.intellij.psi.util.PsiTreeUtil;
+import com.intellij.util.containers.ContainerUtil;
+import com.intellij.util.containers.HashSet;
+import com.intellij.util.containers.MultiMap;
+import gnu.trove.THashSet;
+import org.jetbrains.annotations.NotNull;
+import org.jetbrains.annotations.Nullable;
+import org.jetbrains.plugins.groovy.GroovyBundle;
+import org.jetbrains.plugins.groovy.annotator.intentions.*;
+import org.jetbrains.plugins.groovy.annotator.intentions.dynamic.DynamicMethodFix;
+import org.jetbrains.plugins.groovy.annotator.intentions.dynamic.DynamicPropertyFix;
+import org.jetbrains.plugins.groovy.codeInspection.assignment.GroovyAssignabilityCheckInspection;
+import org.jetbrains.plugins.groovy.config.GroovyConfigUtils;
+import org.jetbrains.plugins.groovy.debugger.fragments.GroovyCodeFragment;
+import org.jetbrains.plugins.groovy.highlighter.DefaultHighlighter;
+import org.jetbrains.plugins.groovy.lang.documentation.GroovyPresentationUtil;
+import org.jetbrains.plugins.groovy.lang.groovydoc.psi.api.GrDocReferenceElement;
+import org.jetbrains.plugins.groovy.lang.groovydoc.psi.api.GroovyDocPsiElement;
+import org.jetbrains.plugins.groovy.lang.lexer.GroovyTokenTypes;
+import org.jetbrains.plugins.groovy.lang.lexer.TokenSets;
+import org.jetbrains.plugins.groovy.lang.psi.*;
+import org.jetbrains.plugins.groovy.lang.psi.api.GroovyResolveResult;
+import org.jetbrains.plugins.groovy.lang.psi.api.auxiliary.GrListOrMap;
+import org.jetbrains.plugins.groovy.lang.psi.api.auxiliary.modifiers.GrModifier;
+import org.jetbrains.plugins.groovy.lang.psi.api.auxiliary.modifiers.GrModifierList;
+import org.jetbrains.plugins.groovy.lang.psi.api.auxiliary.modifiers.annotation.GrAnnotation;
+import org.jetbrains.plugins.groovy.lang.psi.api.statements.*;
+import org.jetbrains.plugins.groovy.lang.psi.api.statements.arguments.GrArgumentLabel;
+import org.jetbrains.plugins.groovy.lang.psi.api.statements.arguments.GrArgumentList;
+import org.jetbrains.plugins.groovy.lang.psi.api.statements.arguments.GrNamedArgument;
+import org.jetbrains.plugins.groovy.lang.psi.api.statements.blocks.GrClosableBlock;
+import org.jetbrains.plugins.groovy.lang.psi.api.statements.blocks.GrOpenBlock;
+import org.jetbrains.plugins.groovy.lang.psi.api.statements.branch.GrBreakStatement;
+import org.jetbrains.plugins.groovy.lang.psi.api.statements.branch.GrContinueStatement;
+import org.jetbrains.plugins.groovy.lang.psi.api.statements.branch.GrFlowInterruptingStatement;
+import org.jetbrains.plugins.groovy.lang.psi.api.statements.branch.GrReturnStatement;
+import org.jetbrains.plugins.groovy.lang.psi.api.statements.clauses.GrForInClause;
+import org.jetbrains.plugins.groovy.lang.psi.api.statements.expressions.*;
+import org.jetbrains.plugins.groovy.lang.psi.api.statements.expressions.literals.GrLiteral;
+import org.jetbrains.plugins.groovy.lang.psi.api.statements.expressions.literals.GrRegex;
+import org.jetbrains.plugins.groovy.lang.psi.api.statements.expressions.literals.GrString;
+import org.jetbrains.plugins.groovy.lang.psi.api.statements.expressions.path.GrMethodCallExpression;
+import org.jetbrains.plugins.groovy.lang.psi.api.statements.params.GrParameter;
+import org.jetbrains.plugins.groovy.lang.psi.api.statements.typedef.*;
+import org.jetbrains.plugins.groovy.lang.psi.api.statements.typedef.members.GrEnumConstant;
+import org.jetbrains.plugins.groovy.lang.psi.api.statements.typedef.members.GrMember;
+import org.jetbrains.plugins.groovy.lang.psi.api.statements.typedef.members.GrMethod;
+import org.jetbrains.plugins.groovy.lang.psi.api.toplevel.imports.GrImportStatement;
+import org.jetbrains.plugins.groovy.lang.psi.api.toplevel.packaging.GrPackageDefinition;
+import org.jetbrains.plugins.groovy.lang.psi.api.types.*;
+import org.jetbrains.plugins.groovy.lang.psi.api.util.GrVariableDeclarationOwner;
+import org.jetbrains.plugins.groovy.lang.psi.impl.TypeInferenceHelper;
+import org.jetbrains.plugins.groovy.lang.psi.impl.auxiliary.annotation.GrAnnotationImpl;
+import org.jetbrains.plugins.groovy.lang.psi.impl.signatures.GrClosureSignatureUtil;
+import org.jetbrains.plugins.groovy.lang.psi.impl.synthetic.GrLightParameter;
+import org.jetbrains.plugins.groovy.lang.psi.impl.synthetic.GrScriptField;
+import org.jetbrains.plugins.groovy.lang.psi.impl.synthetic.GroovyScriptClass;
+import org.jetbrains.plugins.groovy.lang.psi.util.GrStringUtil;
+import org.jetbrains.plugins.groovy.lang.psi.util.GroovyCommonClassNames;
+import org.jetbrains.plugins.groovy.lang.psi.util.PsiUtil;
+import org.jetbrains.plugins.groovy.lang.resolve.ResolveUtil;
+import org.jetbrains.plugins.groovy.lang.resolve.noncode.GrInheritConstructorContributor;
+import org.jetbrains.plugins.groovy.lang.resolve.processors.PropertyResolverProcessor;
+
+import java.util.*;
+
+/**
+ * @author ven
+ */
+@SuppressWarnings({"unchecked"})
+public class GroovyAnnotator extends GroovyElementVisitor implements Annotator {
+  private static final Logger LOG = Logger.getInstance("org.jetbrains.plugins.groovy.annotator.GroovyAnnotator");
+
+  private AnnotationHolder myHolder;
+
+  public void annotate(@NotNull PsiElement element, @NotNull AnnotationHolder holder) {
+    if (element instanceof GroovyPsiElement) {
+      myHolder = holder;
+      ((GroovyPsiElement)element).accept(this);
+      if (PsiUtil.isCompileStatic(element)) {
+        GroovyAssignabilityCheckInspection.checkElement((GroovyPsiElement)element, holder);
+      }
+      myHolder = null;
+    }
+  }
+
+  @Override
+  public void visitTypeArgumentList(GrTypeArgumentList typeArgumentList) {
+    PsiElement parent = typeArgumentList.getParent();
+    final PsiElement resolved;
+    if (parent instanceof GrReferenceElement) {
+      resolved = ((GrReferenceElement)parent).resolve();
+    }
+    else {
+      resolved = null;
+    }
+
+    if (resolved == null) return;
+
+    if (!(resolved instanceof PsiTypeParameterListOwner)) {
+      //myHolder.createErrorAnnotation(typeArgumentList, GroovyBundle.message("type.argument.list.is.no.a"))
+      //todo correct error description
+      return;
+    }
+
+    if (parent instanceof GrCodeReferenceElement) {
+      if (!checkDiamonds((GrCodeReferenceElement)parent, myHolder)) return;
+    }
+
+    final PsiTypeParameter[] parameters = ((PsiTypeParameterListOwner)resolved).getTypeParameters();
+    final GrTypeElement[] arguments = typeArgumentList.getTypeArgumentElements();
+
+    if (arguments.length!=parameters.length) {
+      myHolder.createErrorAnnotation(typeArgumentList,
+                                     GroovyBundle.message("wrong.number.of.type.arguments", arguments.length, parameters.length));
+      return;
+    }
+
+    for (int i = 0; i < parameters.length; i++) {
+      PsiTypeParameter parameter = parameters[i];
+      final PsiClassType[] superTypes = parameter.getExtendsListTypes();
+      final PsiType argType = arguments[i].getType();
+      for (PsiClassType superType : superTypes) {
+        if (!superType.isAssignableFrom(argType)) {
+          myHolder.createErrorAnnotation(arguments[i], GroovyBundle.message("type.argument.0.is.not.in.its.bound.should.extend.1", argType.getCanonicalText(), superType.getCanonicalText()));
+          break;
+        }
+      }
+    }
+  }
+
+  @Override
+  public void visitApplicationStatement(GrApplicationStatement applicationStatement) {
+    super.visitApplicationStatement(applicationStatement);
+    checkForCommandExpressionSyntax(applicationStatement);
+  }
+
+  @Override
+  public void visitMethodCallExpression(GrMethodCallExpression methodCallExpression) {
+    super.visitMethodCallExpression(methodCallExpression);
+    checkForCommandExpressionSyntax(methodCallExpression);
+  }
+
+  private void checkForCommandExpressionSyntax(GrMethodCall methodCall) {
+    final GroovyConfigUtils groovyConfig = GroovyConfigUtils.getInstance();
+    if (methodCall.isCommandExpression() && !groovyConfig.isVersionAtLeast(methodCall, GroovyConfigUtils.GROOVY1_8)) {
+      myHolder
+        .createErrorAnnotation(methodCall, GroovyBundle.message("is.not.supported.in.version", groovyConfig.getSDKVersion(methodCall)));
+    }
+  }
+
+  @Override
+  public void visitElement(GroovyPsiElement element) {
+    if (element.getParent() instanceof GrDocReferenceElement) {
+      checkGrDocReferenceElement(myHolder, element);
+    }
+  }
+
+  @Override
+  public void visitCodeReferenceElement(GrCodeReferenceElement refElement) {
+    if (PsiTreeUtil.getParentOfType(refElement, GroovyDocPsiElement.class) != null) return;
+
+    final PsiElement parent = refElement.getParent();
+    GroovyResolveResult resolveResult = refElement.advancedResolve();
+    if (refElement.getReferenceName() != null) {
+
+      if (parent instanceof GrImportStatement && ((GrImportStatement)parent).isStatic() && refElement.multiResolve(false).length > 0) {
+        return;
+      }
+
+      checkSingleResolvedElement(myHolder, refElement, resolveResult, true);
+
+      if (resolveResult.getElement() == null) {
+        final GrPackageDefinition pack = PsiTreeUtil.getParentOfType(refElement, GrPackageDefinition.class);
+        if (pack != null) {
+          checkPackage(pack);
+        }
+      }
+    }
+  }
+
+  @Override
+  public void visitTryStatement(GrTryCatchStatement statement) {
+    final GrCatchClause[] clauses = statement.getCatchClauses();
+    List<PsiType> usedExceptions = new ArrayList<PsiType>();
+
+    final PsiClassType throwable = PsiType.getJavaLangThrowable(statement.getManager(), statement.getResolveScope());
+
+    for (GrCatchClause clause : clauses) {
+      final GrParameter parameter = clause.getParameter();
+      if (parameter == null) continue;
+
+      final GrTypeElement typeElement = parameter.getTypeElementGroovy();
+
+      PsiType type = typeElement != null ? typeElement.getType() : null;
+      if (type == null) {
+        type = throwable;
+      }
+
+      if (!throwable.isAssignableFrom(type)) {
+        LOG.assertTrue(typeElement != null);
+        myHolder.createErrorAnnotation(typeElement,
+                                       GroovyBundle.message("catch.statement.parameter.type.should.be.a.subclass.of.throwable"));
+        continue;
+      }
+
+      if (typeElement instanceof GrDisjunctionTypeElement) {
+        final GrTypeElement[] elements = ((GrDisjunctionTypeElement)typeElement).getTypeElements();
+        PsiType[] types = new PsiType[elements.length];
+        for (int i = 0; i < elements.length; i++) {
+          types[i] = elements[i].getType();
+        }
+
+        List<PsiType> usedInsideDisjunction = new ArrayList<PsiType>();
+        for (int i = 0; i < types.length; i++) {
+          if (checkExceptionUsed(usedExceptions, parameter, elements[i], types[i])) {
+            usedInsideDisjunction.add(types[i]);
+            for (int j = 0; j < types.length; j++) {
+              if (i != j && types[j].isAssignableFrom(types[i])) {
+                myHolder.createWarningAnnotation(elements[i], GroovyBundle.message("unnecessary.type", types[i].getCanonicalText(),
+                                                                                   types[j].getCanonicalText())).registerFix(new GrRemoveExceptionFix(true));
+              }
+            }
+          }
+        }
+
+        usedExceptions.addAll(usedInsideDisjunction);
+      }
+      else {
+        if (checkExceptionUsed(usedExceptions, parameter, typeElement, type)) {
+          usedExceptions.add(type);
+        }
+      }
+    }
+  }
+
+  private boolean checkExceptionUsed(List<PsiType> usedExceptions, GrParameter parameter, GrTypeElement typeElement, PsiType type) {
+    for (PsiType exception : usedExceptions) {
+      if (exception.isAssignableFrom(type)) {
+        myHolder.createWarningAnnotation(typeElement != null ? typeElement : parameter.getNameIdentifierGroovy(),GroovyBundle.message("exception.0.has.already.been.caught", type.getCanonicalText()))
+          .registerFix(new GrRemoveExceptionFix(parameter.getTypeElementGroovy() instanceof GrDisjunctionTypeElement));
+        return false;
+      }
+    }
+    return true;
+  }
+
+  @Override
+  public void visitReferenceExpression(final GrReferenceExpression referenceExpression) {
+    checkStringNameIdentifier(referenceExpression);
+    GroovyResolveResult resolveResult = referenceExpression.advancedResolve();
+    GroovyResolveResult[] results = referenceExpression.multiResolve(false); //cached
+
+    PsiElement resolved = resolveResult.getElement();
+    final PsiElement parent = referenceExpression.getParent();
+
+    if (resolved != null) {
+      if (!resolveResult.isStaticsOK() && resolved instanceof PsiModifierListOwner) {
+        if (!((PsiModifierListOwner)resolved).hasModifierProperty(PsiModifier.STATIC)) {
+          Annotation annotation = myHolder.createInfoAnnotation(referenceExpression, GroovyBundle.message("cannot.reference.nonstatic", referenceExpression.getReferenceName()));
+          annotation.setTextAttributes(PsiUtil.isCompileStatic(referenceExpression) ? DefaultHighlighter.BAD_CHARACTER : DefaultHighlighter.UNRESOLVED_ACCESS);
+        }
+      }
+    }
+    else {
+      GrExpression qualifier = referenceExpression.getQualifierExpression();
+      if (qualifier == null && GrHighlightUtil.isDeclarationAssignment(referenceExpression)) return;
+
+      if (qualifier != null && referenceExpression.getDotTokenType() == GroovyTokenTypes.mMEMBER_POINTER) {
+        if (results.length > 0) {
+          return;
+        }
+      }
+
+      // If it is reference to map.key we shouldn't highlight key unresolved
+      if (!(parent instanceof GrCall) && ResolveUtil.isKeyOfMap(referenceExpression)) {
+        PsiElement refNameElement = referenceExpression.getReferenceNameElement();
+        PsiElement elt = refNameElement == null ? referenceExpression : refNameElement;
+        Annotation annotation = myHolder.createInfoAnnotation(elt, null);
+        annotation.setTextAttributes(DefaultHighlighter.MAP_KEY);
+        return;
+      }
+
+
+      if (parent instanceof GrReferenceExpression && "class".equals(((GrReferenceExpression)parent).getReferenceName())) {
+        checkSingleResolvedElement(myHolder, referenceExpression, resolveResult, false);
+      }
+    }
+
+    if (parent instanceof GrCall) {
+      if (resolved == null && results.length > 0) {
+        resolved = results[0].getElement();
+      }
+    }
+    if (GrHighlightUtil.isDeclarationAssignment(referenceExpression) || resolved instanceof PsiPackage) return;
+
+    if (resolved == null && GrHighlightUtil.shouldHighlightAsUnresolved(referenceExpression)) {
+      PsiElement refNameElement = referenceExpression.getReferenceNameElement();
+      PsiElement elt = refNameElement == null ? referenceExpression : refNameElement;
+
+      final GrExpression qualifier = referenceExpression.getQualifierExpression();
+
+      Annotation annotation;
+
+      boolean compileStatic = PsiUtil.isCompileStatic(referenceExpression) || referenceExpression.getQualifier() == null && isInStaticMethod(referenceExpression);
+      if (compileStatic) {
+        annotation = myHolder.createErrorAnnotation(elt, GroovyBundle.message("cannot.resolve", referenceExpression.getReferenceName()));
+        annotation.setHighlightType(ProblemHighlightType.LIKE_UNKNOWN_SYMBOL);
+      }
+      else {
+        if (qualifier != null && qualifier.getType() == null) return;
+
+        annotation = myHolder.createInfoAnnotation(elt, null);
+        annotation.setTextAttributes(DefaultHighlighter.UNRESOLVED_ACCESS);
+      }
+
+      if (qualifier == null) {
+        if (parent instanceof GrMethodCall) {
+          registerStaticImportFix(referenceExpression, annotation);
+        }
+        else {
+          registerCreateClassByTypeFix(referenceExpression, annotation);
+          registerAddImportFixes(referenceExpression, annotation);
+        }
+      }
+
+      registerReferenceFixes(referenceExpression, annotation, compileStatic);
+      UnresolvedReferenceQuickFixProvider.registerReferenceFixes(referenceExpression, new QuickFixActionRegistrarAdapter(annotation));
+      OrderEntryFix.registerFixes(new QuickFixActionRegistrarAdapter(annotation), referenceExpression);
+    }
+  }
+
+  private static boolean isInStaticMethod(GrReferenceExpression referenceExpression) {
+    PsiMember context = PsiTreeUtil.getParentOfType(referenceExpression, PsiMember.class, true, GrClosableBlock.class);
+    return context instanceof PsiMethod && context.hasModifierProperty(PsiModifier.STATIC);
+  }
+
+  private void checkStringNameIdentifier(GrReferenceExpression ref) {
+    final PsiElement nameElement = ref.getReferenceNameElement();
+    if (nameElement == null) return;
+
+    final IElementType elementType = nameElement.getNode().getElementType();
+    if (elementType == GroovyTokenTypes.mSTRING_LITERAL || elementType == GroovyTokenTypes.mGSTRING_LITERAL) {
+      checkStringLiteral(nameElement, nameElement.getText());
+    }
+    else if (elementType == GroovyTokenTypes.mREGEX_LITERAL || elementType == GroovyTokenTypes.mDOLLAR_SLASH_REGEX_LITERAL) {
+      checkRegexLiteral(nameElement);
+    }
+  }
+
+  private static void registerStaticImportFix(GrReferenceExpression referenceExpression, Annotation annotation) {
+    final String referenceName = referenceExpression.getReferenceName();
+    //noinspection ConstantConditions
+    if (StringUtil.isEmpty(referenceName)) {
+      return;
+    }
+
+    annotation.registerFix(new GroovyStaticImportMethodFix((GrMethodCall)referenceExpression.getParent()));
+  }
+
+  @Override
+  public void visitTypeDefinition(GrTypeDefinition typeDefinition) {
+    final PsiElement parent = typeDefinition.getParent();
+    if (!(typeDefinition.isAnonymous() || parent instanceof GrTypeDefinitionBody || parent instanceof GroovyFile || typeDefinition instanceof GrTypeParameter)) {
+      final TextRange range = getClassHeaderTextRange(typeDefinition);
+      final Annotation errorAnnotation =
+        myHolder.createErrorAnnotation(range, GroovyBundle.message("class.definition.is.not.expected.here"));
+      errorAnnotation.registerFix(new GrMoveClassToCorrectPlaceFix(typeDefinition));
+    }
+    checkTypeDefinition(myHolder, typeDefinition);
+    checkTypeDefinitionModifiers(myHolder, typeDefinition);
+
+    checkDuplicateMethod(typeDefinition.getMethods(), myHolder);
+    checkImplementedMethodsOfClass(myHolder, typeDefinition);
+    checkConstructors(myHolder, typeDefinition);
+  }
+
+  private static void checkReferenceList(AnnotationHolder holder,
+                                         GrReferenceList list,
+                                         boolean interfaceExpected,
+                                         String message,
+                                         @Nullable IntentionAction fix) {
+    if (list == null) return;
+    for (GrCodeReferenceElement refElement : list.getReferenceElements()) {
+      final PsiElement psiClass = refElement.resolve();
+      if (psiClass instanceof PsiClass && ((PsiClass)psiClass).isInterface() != interfaceExpected) {
+        if (fix != null) {
+          holder.createErrorAnnotation(refElement, message).registerFix(fix);
+        }
+      }
+    }
+  }
+
+  private static void checkConstructors(AnnotationHolder holder, GrTypeDefinition typeDefinition) {
+    if (typeDefinition.isEnum() || typeDefinition.isInterface() || typeDefinition.isAnonymous()) return;
+    final PsiClass superClass = typeDefinition.getSuperClass();
+    if (superClass == null) return;
+
+    if (GrInheritConstructorContributor.hasInheritConstructorsAnnotation(typeDefinition)) return;
+
+    PsiMethod defConstructor = getDefaultConstructor(superClass);
+    boolean hasImplicitDefConstructor = superClass.getConstructors().length == 0;
+
+    final PsiMethod[] constructors = typeDefinition.getCodeConstructors();
+    final String qName = superClass.getQualifiedName();
+    if (constructors.length == 0) {
+      if (!hasImplicitDefConstructor && (defConstructor == null || !PsiUtil.isAccessible(typeDefinition, defConstructor))) {
+        final TextRange range = getClassHeaderTextRange(typeDefinition);
+        holder.createErrorAnnotation(range, GroovyBundle.message("there.is.no.default.constructor.available.in.class.0", qName)).registerFix(new CreateConstructorMatchingSuperFix(typeDefinition));
+      }
+      return;
+    }
+    for (PsiMethod method : constructors) {
+      if (method instanceof GrMethod) {
+        final GrOpenBlock block = ((GrMethod)method).getBlock();
+        if (block == null) continue;
+        final GrStatement[] statements = block.getStatements();
+        if (statements.length > 0) {
+          if (statements[0] instanceof GrConstructorInvocation) continue;
+        }
+
+        if (!hasImplicitDefConstructor && (defConstructor == null || !PsiUtil.isAccessible(typeDefinition, defConstructor))) {
+          holder.createErrorAnnotation(GrHighlightUtil.getMethodHeaderTextRange(method),
+                                       GroovyBundle.message("there.is.no.default.constructor.available.in.class.0", qName));
+        }
+      }
+    }
+
+    checkRecursiveConstructors(holder, constructors);
+  }
+
+  @Override
+  public void visitEnumConstant(GrEnumConstant enumConstant) {
+    super.visitEnumConstant(enumConstant);
+    final GrArgumentList argumentList = enumConstant.getArgumentList();
+
+    if (argumentList != null && argumentList.getNamedArguments().length > 0 && argumentList.getExpressionArguments().length == 0) {
+      final PsiMethod constructor = enumConstant.resolveConstructor();
+      if (constructor != null) {
+        if (!PsiUtil.isConstructorHasRequiredParameters(constructor)) {
+          myHolder.createErrorAnnotation(argumentList, GroovyBundle
+            .message("the.usage.of.a.map.entry.expression.to.initialize.an.enum.is.currently.not.supported"));
+        }
+      }
+    }
+  }
+
+  private static void checkRecursiveConstructors(AnnotationHolder holder, PsiMethod[] constructors) {
+    Map<PsiMethod, PsiMethod> nodes = new HashMap<PsiMethod, PsiMethod>(constructors.length);
+
+    Set<PsiMethod> set = ContainerUtil.set(constructors);
+
+    for (PsiMethod constructor : constructors) {
+      if (!(constructor instanceof GrMethod)) continue;
+
+      final GrOpenBlock block = ((GrMethod)constructor).getBlock();
+      if (block == null) continue;
+
+      final GrStatement[] statements = block.getStatements();
+      if (statements.length <= 0 || !(statements[0] instanceof GrConstructorInvocation)) continue;
+
+      final PsiMethod resolved = ((GrConstructorInvocation)statements[0]).resolveMethod();
+      if (!set.contains(resolved)) continue;
+
+      nodes.put(constructor, resolved);
+    }
+
+    Set<PsiMethod> checked = new HashSet<PsiMethod>();
+
+    Set<PsiMethod> current;
+    for (PsiMethod constructor : constructors) {
+      if (!checked.add(constructor)) continue;
+
+      current = new HashSet<PsiMethod>();
+      current.add(constructor);
+      for (constructor = nodes.get(constructor); constructor != null && current.add(constructor); constructor = nodes.get(constructor)) {
+        checked.add(constructor);
+      }
+
+      if (constructor != null) {
+        PsiMethod circleStart = constructor;
+        do {
+          holder.createErrorAnnotation(GrHighlightUtil.getMethodHeaderTextRange(constructor),
+                                       GroovyBundle.message("recursive.constructor.invocation"));
+          constructor = nodes.get(constructor);
+        }
+        while (constructor != circleStart);
+      }
+    }
+  }
+
+  @Override
+  public void visitMethod(GrMethod method) {
+
+
+    checkMethodDefinitionModifiers(myHolder, method);
+    checkMethodWithTypeParamsShouldHaveReturnType(myHolder, method);
+    checkInnerMethod(myHolder, method);
+    checkMethodParameters(myHolder, method);
+
+    GrOpenBlock block = method.getBlock();
+    if (block != null && TypeInferenceHelper.isTooComplexTooAnalyze(block)) {
+      myHolder.createWeakWarningAnnotation(method.getNameIdentifierGroovy(), GroovyBundle.message("method.0.is.too.complex.too.analyze",
+                                                                                                  method.getName()));
+    }
+  }
+
+  private static void checkMethodWithTypeParamsShouldHaveReturnType(AnnotationHolder holder, GrMethod method) {
+    final PsiTypeParameterList parameterList = method.getTypeParameterList();
+    if (parameterList != null) {
+      final GrTypeElement typeElement = method.getReturnTypeElementGroovy();
+      if (typeElement == null) {
+        final TextRange parameterListTextRange = parameterList.getTextRange();
+        final TextRange range = new TextRange(parameterListTextRange.getEndOffset(), parameterListTextRange.getEndOffset() + 1);
+        holder.createErrorAnnotation(range, GroovyBundle.message("method.with.type.parameters.should.have.return.type"));
+      }
+    }
+  }
+
+  private static void checkMethodParameters(AnnotationHolder holder, GrMethod method) {
+    if (!method.hasModifierProperty(PsiModifier.ABSTRACT)) return;
+
+    for (GrParameter parameter : method.getParameters()) {
+      GrExpression initializerGroovy = parameter.getInitializerGroovy();
+      if (initializerGroovy != null) {
+        PsiElement assignOperator = parameter.getNameIdentifierGroovy();
+        TextRange textRange =
+          new TextRange(assignOperator.getTextRange().getEndOffset(), initializerGroovy.getTextRange().getEndOffset());
+        holder.createErrorAnnotation(textRange, GroovyBundle.message("default.initializers.are.not.allowed.in.abstract.method"));
+      }
+    }
+  }
+
+  @Nullable
+  private static PsiMethod getDefaultConstructor(PsiClass clazz) {
+    final String className = clazz.getName();
+    if (className == null) return null;
+    final PsiMethod[] byName = clazz.findMethodsByName(className, true);
+    if (byName.length == 0) return null;
+    Outer:
+    for (PsiMethod method : byName) {
+      if (method.getParameterList().getParametersCount() == 0) return method;
+      if (!(method instanceof GrMethod)) continue;
+      final GrParameter[] parameters = ((GrMethod)method).getParameterList().getParameters();
+
+      for (GrParameter parameter : parameters) {
+        if (!parameter.isOptional()) continue Outer;
+      }
+      return method;
+    }
+    return null;
+  }
+
+  @Override
+  public void visitVariableDeclaration(GrVariableDeclaration variableDeclaration) {
+
+    PsiElement parent = variableDeclaration.getParent();
+    assert parent != null;
+
+    PsiElement typeDef = parent.getParent();
+    if (typeDef != null && typeDef instanceof GrTypeDefinition) {
+      PsiModifierList modifiersList = variableDeclaration.getModifierList();
+      final GrMember[] members = variableDeclaration.getMembers();
+      if (members.length == 0) return;
+      final GrMember member = members[0];
+      checkAccessModifiers(myHolder, modifiersList, member);
+      checkDuplicateModifiers(myHolder, variableDeclaration.getModifierList(), member);
+
+      if (modifiersList.hasExplicitModifier(PsiModifier.VOLATILE) && modifiersList.hasExplicitModifier(PsiModifier.FINAL)) {
+        final Annotation annotation =
+          myHolder.createErrorAnnotation(modifiersList, GroovyBundle.message("illegal.combination.of.modifiers.volatile.and.final"));
+        annotation.registerFix(new GrModifierFix(member, modifiersList, PsiModifier.VOLATILE, true, false));
+        annotation.registerFix(new GrModifierFix(member, modifiersList, PsiModifier.FINAL, true, false));
+      }
+
+      if (modifiersList.hasExplicitModifier(PsiModifier.NATIVE)) {
+        final Annotation annotation = myHolder.createErrorAnnotation(modifiersList, GroovyBundle.message("variable.cannot.be.native"));
+        annotation.registerFix(new GrModifierFix(member, modifiersList, PsiModifier.NATIVE, true, false));
+      }
+
+      if (modifiersList.hasExplicitModifier(PsiModifier.ABSTRACT)) {
+        final Annotation annotation = myHolder.createErrorAnnotation(modifiersList, GroovyBundle.message("variable.cannot.be.abstract"));
+        annotation.registerFix(new GrModifierFix(member, modifiersList, PsiModifier.ABSTRACT, true, false));
+      }
+    }
+  }
+
+  private void checkScriptField(GrAnnotation annotation) {
+    final PsiAnnotationOwner owner = annotation.getOwner();
+    final GrMember container = PsiTreeUtil.getParentOfType(((PsiElement)owner), GrMember.class);
+    if (container != null) {
+      if (container.getContainingClass() instanceof GroovyScriptClass) {
+        myHolder.createErrorAnnotation(annotation, GroovyBundle.message("annotation.field.can.only.be.used.within.a.script.body"));
+      }
+      else {
+        myHolder.createErrorAnnotation(annotation, GroovyBundle.message("annotation.field.can.only.be.used.within.a.script"));
+      }
+    }
+  }
+
+  @Override
+  public void visitVariable(GrVariable variable) {
+    checkName(variable);
+
+    final GrVariable toSearchFor = ResolveUtil.isScriptField(variable)? GrScriptField.createScriptFieldFrom(variable):variable;
+    PsiNamedElement duplicate = ResolveUtil.resolveExistingElement(variable, new DuplicateVariablesProcessor(toSearchFor), GrReferenceExpression.class, GrVariable.class);
+    if (duplicate == null) {
+      if (variable instanceof GrParameter) {
+        @SuppressWarnings({"ConstantConditions"})
+        final PsiElement parent = variable.getContext().getContext();
+        if (parent instanceof GrClosableBlock) {
+          duplicate = ResolveUtil.resolveExistingElement((GrClosableBlock)parent, new DuplicateVariablesProcessor(variable),
+                                                         GrVariable.class, GrReferenceExpression.class);
+        }
+      }
+    }
+
+    if (duplicate instanceof GrLightParameter && "args".equals(duplicate.getName())) {
+      duplicate = null;
+    }
+
+    if (duplicate instanceof GrVariable) {
+      if ((variable instanceof GrField || ResolveUtil.isScriptField(variable)) /*&& duplicate instanceof PsiField*/ ||
+          !(duplicate instanceof GrField)) {
+        final String key = duplicate instanceof GrField ? "field.already.defined" : "variable.already.defined";
+        myHolder.createErrorAnnotation(variable.getNameIdentifierGroovy(), GroovyBundle.message(key, variable.getName()));
+      }
+    }
+
+    PsiType type = variable.getDeclaredType();
+    if (type instanceof PsiEllipsisType && !isLastParameter(variable)) {
+      TextRange range = getTypeRange(variable);
+      LOG.assertTrue(range != null, variable.getText());
+      myHolder.createErrorAnnotation(range, GroovyBundle.message("ellipsis.type.is.not.allowed.here"));
+    }
+  }
+
+  @Nullable
+  private static TextRange getTypeRange(GrVariable variable) {
+    GrTypeElement typeElement = variable.getTypeElementGroovy();
+    if (typeElement == null) return null;
+
+    PsiElement sibling = typeElement.getNextSibling();
+    if (sibling != null && sibling.getNode().getElementType() == GroovyTokenTypes.mTRIPLE_DOT) {
+      return new TextRange(typeElement.getTextRange().getStartOffset(), sibling.getTextRange().getEndOffset());
+    }
+
+    return typeElement.getTextRange();
+  }
+
+
+  private static boolean isLastParameter(PsiVariable variable) {
+    if (!(variable instanceof PsiParameter)) return false;
+
+    PsiElement parent = variable.getParent();
+    if (!(parent instanceof PsiParameterList)) return false;
+
+    PsiParameter[] parameters = ((PsiParameterList)parent).getParameters();
+
+    return parameters.length > 0 && parameters[parameters.length - 1] == variable;
+  }
+
+  private void checkName(GrVariable variable) {
+    if (!"$".equals(variable.getName())) return;
+    myHolder.createErrorAnnotation(variable.getNameIdentifierGroovy(), GroovyBundle.message("incorrect.variable.name"));
+  }
+
+  @Override
+  public void visitAssignmentExpression(GrAssignmentExpression expression) {
+    GrExpression lValue = expression.getLValue();
+    if (!PsiUtil.mightBeLValue(lValue)) {
+      myHolder.createErrorAnnotation(lValue, GroovyBundle.message("invalid.lvalue"));
+    }
+  }
+
+  @Override
+  public void visitReturnStatement(GrReturnStatement returnStatement) {
+    final GrExpression value = returnStatement.getReturnValue();
+    if (value != null) {
+      final PsiType type = value.getType();
+      if (type != null) {
+        final GrParametersOwner owner = PsiTreeUtil.getParentOfType(returnStatement, GrMethod.class, GrClosableBlock.class);
+        if (owner instanceof PsiMethod) {
+          final PsiMethod method = (PsiMethod)owner;
+          if (method.isConstructor()) {
+            myHolder.createErrorAnnotation(value, GroovyBundle.message("cannot.return.from.constructor"));
+          }
+          else {
+            final PsiType methodType = method.getReturnType();
+            if (methodType != null) {
+              if (PsiType.VOID.equals(methodType)) {
+                myHolder.createErrorAnnotation(value, GroovyBundle.message("cannot.return.from.void.method"));
+              }
+            }
+          }
+        }
+      }
+    }
+  }
+
+  @Override
+  public void visitListOrMap(GrListOrMap listOrMap) {
+    final PsiReference constructorReference = listOrMap.getReference();
+    if (constructorReference != null) {
+      final PsiElement startToken = listOrMap.getFirstChild();
+      if (startToken != null && startToken.getNode().getElementType() == GroovyTokenTypes.mLBRACK) {
+        myHolder.createInfoAnnotation(startToken, null).setTextAttributes(DefaultHighlighter.LITERAL_CONVERSION);
+      }
+      final PsiElement endToken = listOrMap.getLastChild();
+      if (endToken != null && endToken.getNode().getElementType() == GroovyTokenTypes.mRBRACK) {
+        myHolder.createInfoAnnotation(endToken, null).setTextAttributes(DefaultHighlighter.LITERAL_CONVERSION);
+      }
+    }
+
+    checkNamedArgs(listOrMap.getNamedArguments(), false);
+  }
+
+  @Override
+  public void visitClassTypeElement(GrClassTypeElement typeElement) {
+    super.visitClassTypeElement(typeElement);
+
+    final GrCodeReferenceElement ref = typeElement.getReferenceElement();
+    final GrTypeArgumentList argList = ref.getTypeArgumentList();
+    if (argList == null) return;
+
+    final GrTypeElement[] elements = argList.getTypeArgumentElements();
+    for (GrTypeElement element : elements) {
+      checkTypeArgForPrimitive(element, GroovyBundle.message("primitive.type.parameters.are.not.allowed"));
+    }
+  }
+
+  private void checkTypeArgForPrimitive(@Nullable GrTypeElement element, String message) {
+    if (element == null || !(element.getType() instanceof PsiPrimitiveType)) return;
+
+    myHolder.
+      createErrorAnnotation(element, message).
+      registerFix(new GrReplacePrimitiveTypeWithWrapperFix(element));
+  }
+
+  @Override
+  public void visitWildcardTypeArgument(GrWildcardTypeArgument wildcardTypeArgument) {
+    super.visitWildcardTypeArgument(wildcardTypeArgument);
+
+    checkTypeArgForPrimitive(wildcardTypeArgument.getBoundTypeElement(), GroovyBundle.message("primitive.bound.types.are.not.allowed"));
+  }
+
+  private void highlightNamedArgs(GrNamedArgument[] namedArguments) {
+    for (GrNamedArgument namedArgument : namedArguments) {
+      final GrArgumentLabel label = namedArgument.getLabel();
+      if (label != null && label.getExpression() == null && label.getNameElement().getNode().getElementType() != GroovyTokenTypes.mSTAR) {
+        myHolder.createInfoAnnotation(label, null).setTextAttributes(DefaultHighlighter.MAP_KEY);
+      }
+    }
+  }
+
+  private void checkNamedArgs(GrNamedArgument[] namedArguments, boolean forArgList) {
+    highlightNamedArgs(namedArguments);
+
+    MultiMap<String, GrArgumentLabel> map = new MultiMap<String, GrArgumentLabel>();
+    for (GrNamedArgument element : namedArguments) {
+      final GrArgumentLabel label = element.getLabel();
+      if (label != null) {
+        final String name = label.getName();
+        if (name != null) {
+          map.putValue(name, label);
+        }
+      }
+    }
+
+    for (String key : map.keySet()) {
+      final List<GrArgumentLabel> arguments = (List<GrArgumentLabel>)map.get(key);
+      if (arguments.size() > 1) {
+        for (int i = 1; i < arguments.size(); i++) {
+          final GrArgumentLabel label = arguments.get(i);
+          if (forArgList) {
+            myHolder.createErrorAnnotation(label, GroovyBundle.message("duplicated.named.parameter", key));
+          }
+          else {
+            myHolder.createWarningAnnotation(label, GroovyBundle.message("duplicate.element.in.the.map"));
+          }
+        }
+      }
+    }
+  }
+
+  @Override
+  public void visitNewExpression(GrNewExpression newExpression) {
+    GrTypeArgumentList constructorTypeArguments = newExpression.getConstructorTypeArguments();
+    if (constructorTypeArguments != null) {
+      myHolder.createErrorAnnotation(constructorTypeArguments, GroovyBundle.message("groovy.does.not.support.constructor.type.arguments"));
+    }
+
+    final GrTypeElement typeElement = newExpression.getTypeElement();
+
+    if (typeElement instanceof GrBuiltInTypeElement) {
+      if (newExpression.getArrayCount() == 0) {
+        myHolder.createErrorAnnotation(typeElement, GroovyBundle.message("create.instance.of.built-in.type"));
+      }
+    }
+
+    if (newExpression.getArrayCount() > 0) return;
+
+    GrCodeReferenceElement refElement = newExpression.getReferenceElement();
+    if (refElement == null) return;
+
+    final PsiElement element = refElement.resolve();
+    if (element instanceof PsiClass) {
+      PsiClass clazz = (PsiClass)element;
+      if (clazz.hasModifierProperty(PsiModifier.ABSTRACT)) {
+        if (newExpression.getAnonymousClassDefinition() == null) {
+          String message = clazz.isInterface()
+                           ? GroovyBundle.message("cannot.instantiate.interface", clazz.getName())
+                           : GroovyBundle.message("cannot.instantiate.abstract.class", clazz.getName());
+          myHolder.createErrorAnnotation(refElement, message);
+        }
+        return;
+      }
+      if (newExpression.getQualifier() != null) {
+        if (clazz.hasModifierProperty(PsiModifier.STATIC)) {
+          myHolder.createErrorAnnotation(newExpression, GroovyBundle.message("qualified.new.of.static.class"));
+        }
+      }
+      else {
+        final PsiClass outerClass = clazz.getContainingClass();
+        if (com.intellij.psi.util.PsiUtil.isInnerClass(clazz) && !PsiUtil.hasEnclosingInstanceInScope(outerClass, newExpression, true)) {
+          Annotation annotation =
+            myHolder.createErrorAnnotation(refElement, GroovyBundle.message("cannot.reference.nonstatic", clazz.getQualifiedName()));
+          annotation.setTextAttributes(DefaultHighlighter.UNRESOLVED_ACCESS);
+        }
+      }
+    }
+  }
+
+  private static boolean checkDiamonds(GrCodeReferenceElement refElement, AnnotationHolder holder) {
+    GrTypeArgumentList typeArgumentList = refElement.getTypeArgumentList();
+    if (typeArgumentList == null) return true;
+
+    if (!typeArgumentList.isDiamond()) return true;
+
+    final GroovyConfigUtils configUtils = GroovyConfigUtils.getInstance();
+    if (!configUtils.isVersionAtLeast(refElement, GroovyConfigUtils.GROOVY1_8)) {
+      final String message = GroovyBundle.message("diamonds.are.not.allowed.in.groovy.0", configUtils.getSDKVersion(refElement));
+      holder.createErrorAnnotation(typeArgumentList, message);
+    }
+    return false;
+  }
+
+  @Override
+  public void visitArgumentList(GrArgumentList list) {
+    checkNamedArgs(list.getNamedArguments(), true);
+  }
+
+  @Override
+  public void visitConstructorInvocation(GrConstructorInvocation invocation) {
+    final GroovyResolveResult resolveResult = invocation.advancedResolve();
+    if (resolveResult.getElement() == null) {
+      final GroovyResolveResult[] results = invocation.multiResolve(false);
+      final GrArgumentList argList = invocation.getArgumentList();
+      if (results.length > 0) {
+        String message = GroovyBundle.message("ambiguous.constructor.call");
+        myHolder.createWarningAnnotation(argList, message);
+      }
+      else {
+        final PsiClass clazz = invocation.getDelegatedClass();
+        if (clazz != null) {
+          //default constructor invocation
+          PsiType[] argumentTypes = PsiUtil.getArgumentTypes(invocation.getThisOrSuperKeyword(), true);
+          if (argumentTypes != null && argumentTypes.length > 0) {
+            String message = GroovyBundle.message("cannot.apply.default.constructor", clazz.getName());
+            myHolder.createWarningAnnotation(argList, message);
+          }
+        }
+      }
+    }
+  }
+
+  @Override
+  public void visitBreakStatement(GrBreakStatement breakStatement) {
+    checkFlowInterruptStatement(breakStatement, myHolder);
+  }
+
+  @Override
+  public void visitContinueStatement(GrContinueStatement continueStatement) {
+    checkFlowInterruptStatement(continueStatement, myHolder);
+  }
+
+  @Override
+  public void visitPackageDefinition(GrPackageDefinition packageDefinition) {
+    //todo: if reference isn't resolved it construct package definition
+    checkPackage(packageDefinition);
+    final GrModifierList modifierList = packageDefinition.getAnnotationList();
+    checkAnnotationList(myHolder, modifierList, GroovyBundle.message("package.definition.cannot.have.modifiers"));
+  }
+
+  private void checkPackage(GrPackageDefinition packageDefinition) {
+    final PsiFile file = packageDefinition.getContainingFile();
+    assert file != null;
+
+    PsiDirectory psiDirectory = file.getContainingDirectory();
+    if (psiDirectory != null && file instanceof GroovyFile) {
+      PsiPackage aPackage = JavaDirectoryService.getInstance().getPackage(psiDirectory);
+      if (aPackage != null) {
+        String packageName = aPackage.getQualifiedName();
+        if (!packageName.equals(packageDefinition.getPackageName())) {
+          final Annotation annotation = myHolder.createWarningAnnotation(packageDefinition, GroovyBundle.message("wrong.package.name", packageName, aPackage.getQualifiedName()));
+          annotation.registerFix(new ChangePackageQuickFix((GroovyFile)packageDefinition.getContainingFile(), packageName));
+          annotation.registerFix(new GrMoveToDirFix(packageDefinition.getPackageName()));
+        }
+      }
+    }
+  }
+
+  @Override
+  public void visitClosure(GrClosableBlock closure) {
+    super.visitClosure(closure);
+    if (!closure.hasParametersSection() && isClosureAmbiguous(closure)) {
+      myHolder.createErrorAnnotation(closure, GroovyBundle.message("ambiguous.code.block"));
+    }
+
+    if (TypeInferenceHelper.isTooComplexTooAnalyze(closure)) {
+      int startOffset = closure.getLBrace().getTextRange().getStartOffset();
+      int endOffset;
+      if (closure.getArrow()!=null) {
+        endOffset = closure.getArrow().getTextRange().getEndOffset();
+      }
+      else {
+        String text =
+          PsiDocumentManager.getInstance(closure.getProject()).getDocument(closure.getContainingFile()).getText();
+        endOffset = Math.min(closure.getTextRange().getEndOffset(), text.indexOf('\n', startOffset));
+      }
+      myHolder.createWeakWarningAnnotation(new TextRange(startOffset, endOffset), GroovyBundle.message("closure.is.too.complex.to.analyze"));
+    }
+  }
+
+  private static boolean isClosureAmbiguous(GrClosableBlock closure) {
+    if (closure.getContainingFile() instanceof GroovyCodeFragment) return false; //for code fragments
+    PsiElement place = closure;
+    while (true) {
+      if (place instanceof GrUnAmbiguousClosureContainer) return false;
+      if (PsiUtil.isExpressionStatement(place)) return true;
+
+      PsiElement parent = place.getParent();
+      if (parent == null || parent.getFirstChild() != place) return false;
+      place = parent;
+    }
+  }
+
+  @Override
+  public void visitSuperExpression(GrSuperReferenceExpression superExpression) {
+    checkThisOrSuperReferenceExpression(superExpression, myHolder);
+  }
+
+  @Override
+  public void visitThisExpression(GrThisReferenceExpression thisExpression) {
+    checkThisOrSuperReferenceExpression(thisExpression, myHolder);
+  }
+
+  @Override
+  public void visitLiteralExpression(GrLiteral literal) {
+    final IElementType elementType = literal.getFirstChild().getNode().getElementType();
+    if (elementType == GroovyTokenTypes.mSTRING_LITERAL || elementType == GroovyTokenTypes.mGSTRING_LITERAL) {
+      checkStringLiteral(literal, literal.getText());
+    }
+    else if (elementType == GroovyTokenTypes.mREGEX_LITERAL || elementType == GroovyTokenTypes.mDOLLAR_SLASH_REGEX_LITERAL) {
+      checkRegexLiteral(literal.getFirstChild());
+    }
+  }
+
+  @Override
+  public void visitRegexExpression(GrRegex regex) {
+    checkRegexLiteral(regex);
+  }
+
+  private void checkRegexLiteral(PsiElement regex) {
+    String text = regex.getText();
+    String quote = GrStringUtil.getStartQuote(text);
+
+    final GroovyConfigUtils config = GroovyConfigUtils.getInstance();
+
+    if ("$/".equals(quote)) {
+      if (!config.isVersionAtLeast(regex, GroovyConfigUtils.GROOVY1_8)) {
+        myHolder
+          .createErrorAnnotation(regex, GroovyBundle.message("dollar.slash.strings.are.not.allowed.in.0", config.getSDKVersion(regex)));
+      }
+    }
+
+
+    String[] parts;
+    if (regex instanceof GrRegex) {
+      parts = ((GrRegex)regex).getTextParts();
+    }
+    else {
+      parts = new String[]{regex.getFirstChild().getNextSibling().getText()};
+    }
+
+    for (String part : parts) {
+      if (!GrStringUtil.parseRegexCharacters(part, new StringBuilder(part.length()), null, regex.getText().startsWith("/"))) {
+        myHolder.createErrorAnnotation(regex, GroovyBundle.message("illegal.escape.character.in.string.literal"));
+        return;
+      }
+    }
+
+    if ("/".equals(quote)) {
+      if (!config.isVersionAtLeast(regex, GroovyConfigUtils.GROOVY1_8)) {
+        if (text.contains("\n") || text.contains("\r")) {
+          myHolder.createErrorAnnotation(regex, GroovyBundle
+            .message("multiline.slashy.strings.are.not.allowed.in.groovy.0", config.getSDKVersion(regex)));
+          return;
+        }
+      }
+    }
+  }
+
+  @Override
+  public void visitGStringExpression(GrString gstring) {
+    for (String part : gstring.getTextParts()) {
+      if (!GrStringUtil.parseStringCharacters(part, new StringBuilder(part.length()), null)) {
+        myHolder.createErrorAnnotation(gstring, GroovyBundle.message("illegal.escape.character.in.string.literal"));
+        return;
+      }
+    }
+  }
+
+  private void checkStringLiteral(PsiElement literal, String text) {
+
+    StringBuilder builder = new StringBuilder(text.length());
+    String quote = GrStringUtil.getStartQuote(text);
+    if (quote.isEmpty()) return;
+
+    String substring = text.substring(quote.length());
+    if (!GrStringUtil.parseStringCharacters(substring, new StringBuilder(text.length()), null)) {
+      myHolder.createErrorAnnotation(literal, GroovyBundle.message("illegal.escape.character.in.string.literal"));
+      return;
+    }
+
+    int[] offsets = new int[substring.length() + 1];
+    boolean result = GrStringUtil.parseStringCharacters(substring, builder, offsets);
+    LOG.assertTrue(result);
+    if (!builder.toString().endsWith(quote) || substring.charAt(offsets[builder.length() - quote.length()]) == '\\') {
+      myHolder.createErrorAnnotation(literal, GroovyBundle.message("string.end.expected"));
+    }
+  }
+
+  @Override
+  public void visitForInClause(GrForInClause forInClause) {
+    final GrVariable var = forInClause.getDeclaredVariable();
+    if (var == null) return;
+    final GrModifierList modifierList = var.getModifierList();
+    if (modifierList == null) return;
+    final PsiElement[] modifiers = modifierList.getModifiers();
+    for (PsiElement modifier : modifiers) {
+      if (modifier instanceof PsiAnnotation) continue;
+      final String modifierText = modifier.getText();
+      if (PsiModifier.FINAL.equals(modifierText)) continue;
+      if (GrModifier.DEF.equals(modifierText)) continue;
+      myHolder.createErrorAnnotation(modifier, GroovyBundle.message("not.allowed.modifier.in.forin", modifierText));
+    }
+  }
+
+  @Override
+  public void visitFile(GroovyFileBase file) {
+    final PsiClass scriptClass = file.getScriptClass();
+    if (scriptClass != null) {
+      checkDuplicateMethod(scriptClass.getMethods(), myHolder);
+    }
+  }
+
+
+  public void visitAnnotation(GrAnnotation annotation) {
+    super.visitAnnotation(annotation);
+    final GrCodeReferenceElement ref = annotation.getClassReference();
+    final PsiElement resolved = ref.resolve();
+
+    if (resolved == null) return;
+    assert resolved instanceof PsiClass;
+
+    PsiClass anno = (PsiClass) resolved;
+    if (!anno.isAnnotationType()) {
+      myHolder.createErrorAnnotation(ref, GroovyBundle.message("class.is.not.annotation", ((PsiClass)resolved).getQualifiedName()));
+      return;
+    }
+    PsiElement parent = annotation.getParent();
+    PsiElement owner = parent.getParent();
+    String[] elementTypeFields = GrAnnotationImpl.getApplicableElementTypeFields(parent instanceof PsiModifierList ? owner : parent);
+    if (elementTypeFields != null && !GrAnnotationImpl.isAnnotationApplicableTo(annotation, false, elementTypeFields)) {
+      String description = JavaErrorMessages.message("annotation.not.applicable", ref.getText(), JavaErrorMessages.message("annotation.target." + elementTypeFields[0]));
+      myHolder.createErrorAnnotation(ref, description);
+    }
+
+    if (GroovyCommonClassNames.GROOVY_TRANSFORM_FIELD.equals(((PsiClass)resolved).getQualifiedName())) {
+      checkScriptField(annotation);
+    }
+  }
+
+  @Override
+  public void visitImportStatement(GrImportStatement importStatement) {
+    checkAnnotationList(myHolder, importStatement.getAnnotationList(), GroovyBundle.message("import.statement.cannot.have.modifiers"));
+  }
+
+  private static void checkFlowInterruptStatement(GrFlowInterruptingStatement statement, AnnotationHolder holder) {
+    final PsiElement label = statement.getLabelIdentifier();
+
+    if (label != null) {
+      final GrLabeledStatement resolved = statement.resolveLabel();
+      if (resolved == null) {
+        holder.createErrorAnnotation(label, GroovyBundle.message("undefined.label", statement.getLabelName()));
+      }
+    }
+
+    final GrStatement targetStatement = statement.findTargetStatement();
+    if (targetStatement == null) {
+      if (statement instanceof GrContinueStatement && label == null) {
+        holder.createErrorAnnotation(statement, GroovyBundle.message("continue.outside.loop"));
+      }
+      else if (statement instanceof GrBreakStatement && label == null) {
+        holder.createErrorAnnotation(statement, GroovyBundle.message("break.outside.loop.or.switch"));
+      }
+    }
+    if (statement instanceof GrBreakStatement && label != null && findFirstLoop(statement) == null) {
+      holder.createErrorAnnotation(statement, GroovyBundle.message("break.outside.loop"));
+    }
+  }
+
+  @Nullable
+  private static GrLoopStatement findFirstLoop(GrFlowInterruptingStatement statement) {
+    return PsiTreeUtil.getParentOfType(statement, GrLoopStatement.class, true, GrClosableBlock.class, GrMember.class, GroovyFile.class);
+  }
+
+  private static void checkThisOrSuperReferenceExpression(GrExpression expression, AnnotationHolder holder) {
+    if (GroovyConfigUtils.getInstance().isVersionAtLeast(expression, GroovyConfigUtils.GROOVY1_8)) return;
+
+    final GrReferenceExpression qualifier = expression instanceof GrThisReferenceExpression
+                                            ? ((GrThisReferenceExpression)expression).getQualifier()
+                                            : ((GrSuperReferenceExpression)expression).getQualifier();
+    if (qualifier == null) {
+      if (expression instanceof GrSuperReferenceExpression) { //'this' refers to java.lang.Class<ThisClass> in static context
+        final GrMethod method = PsiTreeUtil.getParentOfType(expression, GrMethod.class);
+        if (method != null && method.hasModifierProperty(PsiModifier.STATIC)) {
+          Annotation annotation =
+            holder.createInfoAnnotation(expression, GroovyBundle.message("cannot.reference.nonstatic", expression.getText()));
+          annotation.setTextAttributes(DefaultHighlighter.UNRESOLVED_ACCESS);
+        }
+      }
+    }
+    else {
+      final PsiElement resolved = qualifier.resolve();
+      if (resolved instanceof PsiClass) {
+        if (PsiTreeUtil.isAncestor(resolved, expression, true)) {
+          if (!PsiUtil.hasEnclosingInstanceInScope((PsiClass)resolved, expression, true)) {
+            Annotation annotation =
+              holder.createInfoAnnotation(expression, GroovyBundle.message("cannot.reference.nonstatic", expression.getText()));
+            annotation.setTextAttributes(DefaultHighlighter.UNRESOLVED_ACCESS);
+          }
+        }
+        else {
+          holder.createErrorAnnotation(expression, GroovyBundle.message("is.not.enclosing.class", ((PsiClass)resolved).getQualifiedName()));
+        }
+      }
+      else {
+        holder.createErrorAnnotation(qualifier, GroovyBundle.message("unknown.class", qualifier.getText()));
+      }
+    }
+  }
+
+  private static void checkGrDocReferenceElement(AnnotationHolder holder, PsiElement element) {
+    ASTNode node = element.getNode();
+    if (node != null && TokenSets.BUILT_IN_TYPE.contains(node.getElementType())) {
+      Annotation annotation = holder.createInfoAnnotation(element, null);
+      annotation.setTextAttributes(DefaultHighlighter.KEYWORD);
+    }
+  }
+
+  private static void checkAnnotationList(AnnotationHolder holder, @Nullable GrModifierList modifierList, String message) {
+    if (modifierList == null) return;
+    final PsiElement[] modifiers = modifierList.getModifiers();
+    for (PsiElement modifier : modifiers) {
+      if (!(modifier instanceof PsiAnnotation)) {
+        holder.createErrorAnnotation(modifier, message);
+      }
+    }
+  }
+
+  private static void checkImplementedMethodsOfClass(AnnotationHolder holder, GrTypeDefinition typeDefinition) {
+    if (typeDefinition.hasModifierProperty(PsiModifier.ABSTRACT)) return;
+    if (typeDefinition.isAnnotationType()) return;
+    if (typeDefinition instanceof GrTypeParameter) return;
+
+    Collection<CandidateInfo> collection = OverrideImplementUtil.getMethodsToOverrideImplement(typeDefinition, true);
+    if (collection.isEmpty()) return;
+
+    final PsiElement element = collection.iterator().next().getElement();
+    assert element instanceof PsiNamedElement;
+    String notImplementedMethodName = ((PsiNamedElement)element).getName();
+
+    final TextRange range = getClassHeaderTextRange(typeDefinition);
+    final Annotation annotation = holder.createErrorAnnotation(range,
+                                                               GroovyBundle.message("method.is.not.implemented", notImplementedMethodName));
+    registerImplementsMethodsFix(typeDefinition, annotation);
+  }
+
+  private static TextRange getClassHeaderTextRange(GrTypeDefinition clazz) {
+    final GrModifierList modifierList = clazz.getModifierList();
+    final int startOffset = modifierList != null ? modifierList.getTextOffset() : clazz.getTextOffset();
+    final GrImplementsClause implementsClause = clazz.getImplementsClause();
+
+    final int endOffset;
+    if (implementsClause != null) {
+      endOffset = implementsClause.getTextRange().getEndOffset();
+    }
+    else {
+      final GrExtendsClause extendsClause = clazz.getExtendsClause();
+      if (extendsClause != null) {
+        endOffset = extendsClause.getTextRange().getEndOffset();
+      }
+      else {
+        endOffset = clazz.getNameIdentifierGroovy().getTextRange().getEndOffset();
+      }
+    }
+    return new TextRange(startOffset, endOffset);
+  }
+
+  private static void registerImplementsMethodsFix(GrTypeDefinition typeDefinition, Annotation annotation) {
+    annotation.registerFix(QuickFixFactory.getInstance().createImplementMethodsFix(typeDefinition));
+  }
+
+  private static void checkInnerMethod(AnnotationHolder holder, GrMethod grMethod) {
+    final PsiElement parent = grMethod.getParent();
+    if (parent instanceof GrOpenBlock || parent instanceof GrClosableBlock) {
+      holder.createErrorAnnotation(grMethod.getNameIdentifierGroovy(), GroovyBundle.message("Inner.methods.are.not.supported"));
+    }
+  }
+
+  private static void registerAbstractMethodFix(Annotation annotation, GrMethod method, boolean makeClassAbstract) {
+    if (method.getBlock() == null) {
+      annotation.registerFix(new AddMethodBodyFix(method));
+    }
+    else {
+      annotation.registerFix(new GrModifierFix(method, method.getModifierList(), PsiModifier.ABSTRACT, false, false));
+    }
+    if (makeClassAbstract) {
+      final PsiClass containingClass = method.getContainingClass();
+      LOG.assertTrue(containingClass != null);
+      final GrModifierList list = (GrModifierList)containingClass.getModifierList();
+      LOG.assertTrue(list != null);
+      annotation.registerFix(new GrModifierFix(containingClass, list, PsiModifier.ABSTRACT, false, true));
+    }
+  }
+
+  private static void checkMethodDefinitionModifiers(AnnotationHolder holder, GrMethod method) {
+    final GrModifierList modifiersList = method.getModifierList();
+    checkAccessModifiers(holder, modifiersList, method);
+    checkDuplicateModifiers(holder, modifiersList, method);
+    checkOverrideAnnotation(holder, modifiersList, method);
+
+    //script methods
+    boolean isMethodAbstract = modifiersList.hasExplicitModifier(PsiModifier.ABSTRACT);
+    final boolean isMethodStatic = modifiersList.hasExplicitModifier(PsiModifier.STATIC);
+    if (method.getParent() instanceof GroovyFileBase) {
+      if (isMethodAbstract) {
+        final Annotation annotation =
+          holder.createErrorAnnotation(modifiersList, GroovyBundle.message("script.cannot.have.modifier.abstract"));
+        registerAbstractMethodFix(annotation, method, false);
+      }
+
+      if (modifiersList.hasExplicitModifier(PsiModifier.NATIVE)) {
+        final Annotation annotation =
+          holder.createErrorAnnotation(modifiersList, GroovyBundle.message("script.cannot.have.modifier.native"));
+        annotation.registerFix(new GrModifierFix(method, modifiersList, PsiModifier.NATIVE, false, false));
+      }
+    }
+    else  //type definition methods
+      if (method.getParent() != null && method.getParent().getParent() instanceof GrTypeDefinition) {
+        GrTypeDefinition containingTypeDef = ((GrTypeDefinition)method.getParent().getParent());
+
+        //interface
+        if (containingTypeDef.isInterface()) {
+          if (isMethodStatic) {
+            final Annotation annotation =
+              holder.createErrorAnnotation(modifiersList, GroovyBundle.message("interface.must.have.no.static.method"));
+            annotation.registerFix(new GrModifierFix(method, modifiersList, PsiModifier.STATIC, true, false));
+          }
+
+          if (modifiersList.hasExplicitModifier(PsiModifier.PRIVATE)) {
+            final Annotation annotation =
+              holder.createErrorAnnotation(modifiersList, GroovyBundle.message("interface.must.have.no.private.method"));
+            annotation.registerFix(new GrModifierFix(method, modifiersList, PsiModifier.PRIVATE, true, false));
+          }
+        }
+        else if (containingTypeDef.isAnonymous()) {
+          //anonymous class
+          if (isMethodStatic) {
+            final Annotation annotation =
+              holder.createErrorAnnotation(modifiersList, GroovyBundle.message("static.declaration.in.inner.class"));
+            annotation.registerFix(new GrModifierFix(method, modifiersList, PsiModifier.STATIC, false, false));
+          }
+          if (method.isConstructor()) {
+            holder.createErrorAnnotation(method.getNameIdentifierGroovy(),
+                                         GroovyBundle.message("constructors.are.not.allowed.in.anonymous.class"));
+          }
+          if (isMethodAbstract) {
+            final Annotation annotation =
+              holder.createErrorAnnotation(modifiersList, GroovyBundle.message("anonymous.class.cannot.have.abstract.method"));
+            registerAbstractMethodFix(annotation, method, false);
+          }
+        }
+        else {
+          //class
+          PsiModifierList typeDefModifiersList = containingTypeDef.getModifierList();
+          LOG.assertTrue(typeDefModifiersList != null, "modifiers list must be not null");
+
+          if (!typeDefModifiersList.hasExplicitModifier(PsiModifier.ABSTRACT)) {
+            if (isMethodAbstract) {
+              final Annotation annotation =
+                holder.createErrorAnnotation(modifiersList, GroovyBundle.message("only.abstract.class.can.have.abstract.method"));
+              registerAbstractMethodFix(annotation, method, true);
+            }
+          }
+
+          if (!isMethodAbstract) {
+            if (method.getBlock() == null) {
+              final Annotation annotation = holder
+                .createErrorAnnotation(method.getNameIdentifierGroovy(), GroovyBundle.message("not.abstract.method.should.have.body"));
+              annotation.registerFix(new AddMethodBodyFix(method));
+            }
+          }
+        }
+      }
+  }
+
+  private static void checkOverrideAnnotation(AnnotationHolder holder, GrModifierList list, GrMethod method) {
+    final PsiAnnotation overrideAnnotation = list.findAnnotation("java.lang.Override");
+    if (overrideAnnotation == null) {
+      return;
+    }
+    try {
+      MethodSignatureBackedByPsiMethod superMethod = SuperMethodsSearch.search(method, null, true, false).findFirst();
+      if (superMethod == null) {
+        holder.createWarningAnnotation(overrideAnnotation, GroovyBundle.message("method.doesnot.override.super"));
+      }
+    }
+    catch (IndexNotReadyException ignored) {
+      //nothing to do
+    }
+  }
+
+  private static void checkTypeDefinitionModifiers(AnnotationHolder holder, GrTypeDefinition typeDefinition) {
+    GrModifierList modifiersList = typeDefinition.getModifierList();
+
+    if (modifiersList == null) return;
+
+    /**** class ****/
+    checkAccessModifiers(holder, modifiersList, typeDefinition);
+    checkDuplicateModifiers(holder, modifiersList, typeDefinition);
+
+    PsiClassType[] extendsListTypes = typeDefinition.getExtendsListTypes();
+
+    for (PsiClassType classType : extendsListTypes) {
+      PsiClass psiClass = classType.resolve();
+
+      if (psiClass != null) {
+        PsiModifierList modifierList = psiClass.getModifierList();
+        if (modifierList != null) {
+          if (modifierList.hasExplicitModifier(PsiModifier.FINAL)) {
+            final Annotation annotation = holder
+              .createErrorAnnotation(typeDefinition.getNameIdentifierGroovy(), GroovyBundle.message("final.class.cannot.be.extended"));
+            annotation.registerFix(new GrModifierFix(typeDefinition, modifiersList, PsiModifier.FINAL, false, false));
+          }
+        }
+      }
+    }
+
+    if (modifiersList.hasExplicitModifier(PsiModifier.ABSTRACT) && modifiersList.hasExplicitModifier(PsiModifier.FINAL)) {
+      final Annotation annotation =
+        holder.createErrorAnnotation(modifiersList, GroovyBundle.message("illegal.combination.of.modifiers.abstract.and.final"));
+      annotation.registerFix(new GrModifierFix(typeDefinition, modifiersList, PsiModifier.FINAL, false, false));
+      annotation.registerFix(new GrModifierFix(typeDefinition, modifiersList, PsiModifier.ABSTRACT, false, false));
+    }
+
+    if (modifiersList.hasExplicitModifier(PsiModifier.TRANSIENT)) {
+      final Annotation annotation =
+        holder.createErrorAnnotation(modifiersList, GroovyBundle.message("modifier.transient.not.allowed.here"));
+      annotation.registerFix(new GrModifierFix(typeDefinition, modifiersList, PsiModifier.TRANSIENT, false, false));
+    }
+    if (modifiersList.hasExplicitModifier(PsiModifier.VOLATILE)) {
+      final Annotation annotation = holder.createErrorAnnotation(modifiersList, GroovyBundle.message("modifier.volatile.not.allowed.here"));
+      annotation.registerFix(new GrModifierFix(typeDefinition, modifiersList, PsiModifier.VOLATILE, false, false));
+    }
+
+    /**** interface ****/
+    if (typeDefinition.isInterface()) {
+      if (modifiersList.hasExplicitModifier(PsiModifier.FINAL)) {
+        final Annotation annotation =
+          holder.createErrorAnnotation(modifiersList, GroovyBundle.message("intarface.cannot.have.modifier.final"));
+        annotation.registerFix(new GrModifierFix(typeDefinition, modifiersList, PsiModifier.FINAL, false, false));
+      }
+    }
+  }
+
+  private static void checkDuplicateModifiers(AnnotationHolder holder, @NotNull GrModifierList list, PsiMember member) {
+    final PsiElement[] modifiers = list.getModifiers();
+    Set<String> set = new THashSet<String>(modifiers.length);
+    for (PsiElement modifier : modifiers) {
+      String name = modifier.getText();
+      if (set.contains(name)) {
+        final Annotation annotation = holder.createErrorAnnotation(list, GroovyBundle.message("duplicate.modifier", name));
+        annotation.registerFix(new GrModifierFix(member, list, name, false, false));
+      }
+      else {
+        set.add(name);
+      }
+    }
+  }
+
+  private static void checkAccessModifiers(AnnotationHolder holder, @NotNull PsiModifierList modifierList, PsiMember member) {
+    boolean hasPrivate = modifierList.hasExplicitModifier(PsiModifier.PRIVATE);
+    boolean hasPublic = modifierList.hasExplicitModifier(PsiModifier.PUBLIC);
+    boolean hasProtected = modifierList.hasExplicitModifier(PsiModifier.PROTECTED);
+
+    if (hasPrivate && hasPublic || hasPrivate && hasProtected || hasPublic && hasProtected) {
+      final Annotation annotation = holder.createErrorAnnotation(modifierList, GroovyBundle.message("illegal.combination.of.modifiers"));
+      if (hasPrivate) {
+        annotation.registerFix(new GrModifierFix(member, modifierList, PsiModifier.PRIVATE, false, false));
+      }
+      if (hasProtected) {
+        annotation.registerFix(new GrModifierFix(member, modifierList, PsiModifier.PROTECTED, false, false));
+      }
+      if (hasPublic) {
+        annotation.registerFix(new GrModifierFix(member, modifierList, PsiModifier.PUBLIC, false, false));
+      }
+    }
+  }
+
+  private static void checkDuplicateMethod(PsiMethod[] methods, AnnotationHolder holder) {
+    MultiMap<MethodSignature, PsiMethod> map = GrClosureSignatureUtil.findMethodSignatures(methods);
+    processMethodDuplicates(map, holder);
+  }
+
+  protected static void processMethodDuplicates(MultiMap<MethodSignature, PsiMethod> map, AnnotationHolder holder) {
+    for (MethodSignature signature : map.keySet()) {
+      Collection<PsiMethod> methods = map.get(signature);
+      if (methods.size() > 1) {
+        for (Iterator<PsiMethod> iterator = methods.iterator(); iterator.hasNext(); ) {
+          PsiMethod method = iterator.next();
+          if (method instanceof LightElement) iterator.remove();
+        }
+
+        if (methods.size() < 2) continue;
+        String signaturePresentation = GroovyPresentationUtil.getSignaturePresentation(signature);
+        for (PsiMethod method : methods) {
+          //noinspection ConstantConditions
+          holder.createErrorAnnotation(GrHighlightUtil.getMethodHeaderTextRange(method), GroovyBundle
+            .message("method.duplicate", signaturePresentation, method.getContainingClass().getName()));
+        }
+      }
+    }
+  }
+
+  private static void checkTypeDefinition(AnnotationHolder holder, GrTypeDefinition typeDefinition) {
+    final GroovyConfigUtils configUtils = GroovyConfigUtils.getInstance();
+    if (typeDefinition.isAnonymous()) {
+      if (!configUtils.isVersionAtLeast(typeDefinition, GroovyConfigUtils.GROOVY1_7)) {
+        holder.createErrorAnnotation(typeDefinition.getNameIdentifierGroovy(), GroovyBundle.message("anonymous.classes.are.not.supported",
+                                                                                                    configUtils
+                                                                                                      .getSDKVersion(typeDefinition)));
+      }
+    }
+    else if (typeDefinition.getContainingClass() != null && !(typeDefinition instanceof GrEnumTypeDefinition)) {
+      if (!configUtils.isVersionAtLeast(typeDefinition, GroovyConfigUtils.GROOVY1_7)) {
+        holder.createErrorAnnotation(typeDefinition.getNameIdentifierGroovy(),
+                                     GroovyBundle.message("inner.classes.are.not.supported", configUtils.getSDKVersion(typeDefinition)));
+      }
+    }
+
+    final GrImplementsClause implementsClause = typeDefinition.getImplementsClause();
+    final GrExtendsClause extendsClause = typeDefinition.getExtendsClause();
+
+
+    if (typeDefinition.isInterface()) {
+      checkReferenceList(holder, extendsClause, true, GroovyBundle.message("no.interface.expected.here"), null);
+      if (implementsClause != null) {
+        holder.createErrorAnnotation(implementsClause, GroovyBundle.message("no.implements.clause.allowed.for.interface"));
+      }
+    }
+    else {
+      checkReferenceList(holder, extendsClause, false, GroovyBundle.message("no.interface.expected.here"),
+                         ExtendsImplementsFix.MOVE_TO_IMPLEMENTS_LIST);
+      checkReferenceList(holder, implementsClause, true, GroovyBundle.message("no.class.expected.here"),
+                         ExtendsImplementsFix.MOVE_TO_EXTENDS_LIST);
+    }
+
+    if (extendsClause != null) {
+      checkForExtendingInterface(holder, extendsClause, implementsClause, ((GrTypeDefinition)extendsClause.getParent()));
+    }
+
+    checkForWildCards(holder, extendsClause);
+    checkForWildCards(holder, implementsClause);
+
+    checkDuplicateClass(typeDefinition, holder);
+
+    checkCyclicInheritance(holder, typeDefinition);
+  }
+
+  private static void checkCyclicInheritance(AnnotationHolder holder,
+                                             GrTypeDefinition typeDefinition) {
+    final PsiClass psiClass = getCircularClass(typeDefinition, new HashSet<PsiClass>());
+    if (psiClass != null) {
+      holder.createErrorAnnotation(getClassHeaderTextRange(typeDefinition),
+                                   GroovyBundle.message("cyclic.inheritance.involving.0", psiClass.getQualifiedName()));
+    }
+  }
+
+  @Nullable
+  private static PsiClass getCircularClass(PsiClass aClass, Collection<PsiClass> usedClasses) {
+    if (usedClasses.contains(aClass)) {
+      return aClass;
+    }
+    try {
+      usedClasses.add(aClass);
+      PsiClass[] superTypes = aClass.getSupers();
+      for (PsiElement superType : superTypes) {
+        while (superType instanceof PsiClass) {
+          if (!CommonClassNames.JAVA_LANG_OBJECT.equals(((PsiClass)superType).getQualifiedName())) {
+            PsiClass circularClass = getCircularClass((PsiClass)superType, usedClasses);
+            if (circularClass != null) return circularClass;
+          }
+          // check class qualifier
+          superType = superType.getParent();
+        }
+      }
+    }
+    finally {
+      usedClasses.remove(aClass);
+    }
+    return null;
+  }
+
+  private static void checkForWildCards(AnnotationHolder holder, @Nullable GrReferenceList clause) {
+    if (clause == null) return;
+    final GrCodeReferenceElement[] elements = clause.getReferenceElements();
+    for (GrCodeReferenceElement element : elements) {
+      final GrTypeArgumentList list = element.getTypeArgumentList();
+      if (list != null) {
+        for (GrTypeElement type : list.getTypeArgumentElements()) {
+          if (type instanceof GrWildcardTypeArgument) {
+            holder.createErrorAnnotation(type, GroovyBundle.message("wildcards.are.not.allowed.in.extends.list"));
+          }
+        }
+      }
+    }
+  }
+
+  private static void checkDuplicateClass(GrTypeDefinition typeDefinition, AnnotationHolder holder) {
+    final PsiClass containingClass = typeDefinition.getContainingClass();
+    if (containingClass != null) {
+      final String containingClassName = containingClass.getName();
+      if (containingClassName != null && containingClassName.equals(typeDefinition.getName())) {
+        holder.createErrorAnnotation(typeDefinition.getNameIdentifierGroovy(),
+                                     GroovyBundle.message("duplicate.inner.class", typeDefinition.getName()));
+      }
+    }
+    final String qName = typeDefinition.getQualifiedName();
+    if (qName != null) {
+      final PsiClass[] classes =
+        JavaPsiFacade.getInstance(typeDefinition.getProject()).findClasses(qName, typeDefinition.getResolveScope());
+      if (classes.length > 1) {
+        String packageName = getPackageName(typeDefinition);
+
+        if (!isScriptGeneratedClass(classes)) {
+          holder.createErrorAnnotation(typeDefinition.getNameIdentifierGroovy(),
+                                       GroovyBundle.message("duplicate.class", typeDefinition.getName(), packageName));
+        }
+        else {
+          holder.createErrorAnnotation(typeDefinition.getNameIdentifierGroovy(),
+                                       GroovyBundle.message("script.generated.with.same.name", qName));
+        }
+      }
+    }
+  }
+
+  private static String getPackageName(GrTypeDefinition typeDefinition) {
+    final PsiFile file = typeDefinition.getContainingFile();
+    String packageName = "<default package>";
+    if (file instanceof GroovyFile) {
+      final String name = ((GroovyFile)file).getPackageName();
+      if (name.length() > 0) packageName = name;
+    }
+    return packageName;
+  }
+
+  private static boolean isScriptGeneratedClass(PsiClass[] allClasses) {
+    return allClasses.length == 2 && (allClasses[0] instanceof GroovyScriptClass || allClasses[1] instanceof GroovyScriptClass);
+  }
+
+  private static void checkForExtendingInterface(AnnotationHolder holder,
+                                                 GrExtendsClause extendsClause,
+                                                 GrImplementsClause implementsClause,
+                                                 GrTypeDefinition myClass) {
+    for (GrCodeReferenceElement ref : extendsClause.getReferenceElements()) {
+      final PsiElement clazz = ref.resolve();
+      if (clazz == null) continue;
+
+      if (myClass.isInterface() && clazz instanceof PsiClass && !((PsiClass)clazz).isInterface()) {
+        final Annotation annotation = holder.createErrorAnnotation(ref, GroovyBundle.message("class.is.not.expected.here"));
+        annotation.registerFix(new ChangeExtendsImplementsQuickFix(extendsClause, implementsClause));
+      }
+    }
+  }
+
+
+  private static void registerReferenceFixes(GrReferenceExpression refExpr, Annotation annotation, boolean compileStatic) {
+    PsiClass targetClass = QuickfixUtil.findTargetClass(refExpr, compileStatic);
+    if (targetClass == null) return;
+
+    if (!compileStatic) {
+      addDynamicAnnotation(annotation, refExpr);
+    }
+    if (targetClass.isWritable()) {
+      if (!(targetClass instanceof GroovyScriptClass)) {
+        annotation.registerFix(new CreateFieldFromUsageFix(refExpr, targetClass));
+      }
+
+      if (refExpr.getParent() instanceof GrCall && refExpr.getParent() instanceof GrExpression) {
+        annotation.registerFix(new CreateMethodFromUsageFix(refExpr, targetClass));
+      }
+    }
+
+    if (!refExpr.isQualified()) {
+      GrVariableDeclarationOwner owner = PsiTreeUtil.getParentOfType(refExpr, GrVariableDeclarationOwner.class);
+      if (!(owner instanceof GroovyFileBase) || ((GroovyFileBase)owner).isScript()) {
+        annotation.registerFix(new CreateLocalVariableFromUsageFix(refExpr, owner));
+      }
+      if (PsiTreeUtil.getParentOfType(refExpr, GrMethod.class)!=null) {
+        annotation.registerFix(new CreateParameterFromUsageFix(refExpr));
+      }
+    }
+  }
+
+  private static void addDynamicAnnotation(Annotation annotation, GrReferenceExpression referenceExpression) {
+    final PsiFile containingFile = referenceExpression.getContainingFile();
+    VirtualFile file;
+    if (containingFile != null) {
+      file = containingFile.getVirtualFile();
+      if (file == null) return;
+    }
+    else {
+      return;
+    }
+
+    if (QuickfixUtil.isCall(referenceExpression)) {
+      PsiType[] argumentTypes = PsiUtil.getArgumentTypes(referenceExpression, false);
+      if (argumentTypes != null) {
+        annotation.registerFix(new DynamicMethodFix(referenceExpression, argumentTypes), referenceExpression.getTextRange());
+      }
+    }
+    else {
+      annotation.registerFix(new DynamicPropertyFix(referenceExpression), referenceExpression.getTextRange());
+    }
+  }
+
+  private static void checkSingleResolvedElement(AnnotationHolder holder,
+                                                 GrReferenceElement refElement,
+                                                 GroovyResolveResult resolveResult,
+                                                 boolean highlightError) {
+    final PsiElement resolved = resolveResult.getElement();
+    final PsiElement toHighlight = GrHighlightUtil.getElementToHighlight(refElement);
+    if (resolved == null) {
+      String message = GroovyBundle.message("cannot.resolve", refElement.getReferenceName());
+
+      // Register quickfix
+
+      final Annotation annotation;
+      if (highlightError) {
+        annotation = holder.createErrorAnnotation(toHighlight, message);
+        annotation.setHighlightType(ProblemHighlightType.LIKE_UNKNOWN_SYMBOL);
+      }
+      else {
+        annotation = holder.createInfoAnnotation(toHighlight, message);
+      }
+      // todo implement for nested classes
+      if (refElement.getQualifier() == null || PsiTreeUtil.getParentOfType(refElement, GrImportStatement.class) != null) {
+        registerCreateClassByTypeFix(refElement, annotation);
+        registerAddImportFixes(refElement, annotation);
+        UnresolvedReferenceQuickFixProvider.registerReferenceFixes(refElement, new QuickFixActionRegistrarAdapter(annotation));
+        OrderEntryFix.registerFixes(new QuickFixActionRegistrarAdapter(annotation), refElement);
+      }
+    }
+    else if (!resolveResult.isAccessible()) {
+      String message = GroovyBundle.message("cannot.access", refElement.getReferenceName());
+      holder.createWarningAnnotation(toHighlight, message);
+    }
+  }
+
+  private static void registerAddImportFixes(GrReferenceElement refElement, Annotation annotation) {
+    final String referenceName = refElement.getReferenceName();
+    //noinspection ConstantConditions
+    if (StringUtil.isEmpty(referenceName) ||
+        (!(refElement instanceof GrCodeReferenceElement) && Character.isLowerCase(referenceName.charAt(0)))) {
+      return;
+    }
+
+    annotation.registerFix(new GroovyAddImportAction(refElement));
+  }
+
+  private static void registerCreateClassByTypeFix(GrReferenceElement refElement, Annotation annotation) {
+    GrPackageDefinition packageDefinition = PsiTreeUtil.getParentOfType(refElement, GrPackageDefinition.class);
+    if (packageDefinition == null && refElement.getQualifier() == null) {
+      PsiElement parent = refElement.getParent();
+      if (parent instanceof GrNewExpression &&
+          refElement.getManager().areElementsEquivalent(((GrNewExpression)parent).getReferenceElement(), refElement)) {
+        annotation.registerFix(CreateClassFix.createClassFromNewAction((GrNewExpression)parent));
+      }
+      else {
+        if (shouldBeInterface(refElement)) {
+          annotation.registerFix(CreateClassFix.createClassFixAction(refElement, CreateClassKind.INTERFACE));
+        }
+        else if (shouldBeClass(refElement)) {
+          annotation.registerFix(CreateClassFix.createClassFixAction(refElement, CreateClassKind.CLASS));
+          annotation.registerFix(CreateClassFix.createClassFixAction(refElement, CreateClassKind.ENUM));
+        }
+        else if (shouldBeAnnotation(refElement)) {
+          annotation.registerFix(CreateClassFix.createClassFixAction(refElement, CreateClassKind.ANNOTATION));
+        }
+        else {
+          annotation.registerFix(CreateClassFix.createClassFixAction(refElement, CreateClassKind.CLASS));
+          annotation.registerFix(CreateClassFix.createClassFixAction(refElement, CreateClassKind.INTERFACE));
+          annotation.registerFix(CreateClassFix.createClassFixAction(refElement, CreateClassKind.ENUM));
+          annotation.registerFix(CreateClassFix.createClassFixAction(refElement, CreateClassKind.ANNOTATION));
+        }
+      }
+    }
+  }
+
+  private static boolean shouldBeAnnotation(GrReferenceElement element) {
+    return element.getParent() instanceof GrAnnotation;
+  }
+
+  private static boolean shouldBeInterface(GrReferenceElement myRefElement) {
+    PsiElement parent = myRefElement.getParent();
+    return parent instanceof GrImplementsClause || parent instanceof GrExtendsClause && parent.getParent() instanceof GrInterfaceDefinition;
+  }
+
+  private static boolean shouldBeClass(GrReferenceElement myRefElement) {
+    PsiElement parent = myRefElement.getParent();
+    return parent instanceof GrExtendsClause && !(parent.getParent() instanceof GrInterfaceDefinition);
+  }
+
+  public static class DuplicateVariablesProcessor extends PropertyResolverProcessor {
+    private boolean myBorderPassed;
+    private final boolean myHasVisibilityModifier;
+
+    public DuplicateVariablesProcessor(GrVariable variable) {
+      super(variable.getName(), variable);
+      myBorderPassed = false;
+      myHasVisibilityModifier = hasExplicitVisibilityModifiers(variable);
+    }
+
+    private static boolean hasExplicitVisibilityModifiers(GrVariable variable) {
+      final PsiModifierList modifierList = variable.getModifierList();
+      if (modifierList instanceof GrModifierList) return ((GrModifierList)modifierList).hasExplicitVisibilityModifiers();
+      if (modifierList == null) return false;
+      return modifierList.hasExplicitModifier(PsiModifier.PUBLIC) ||
+             modifierList.hasExplicitModifier(PsiModifier.PROTECTED) ||
+             modifierList.hasExplicitModifier(PsiModifier.PRIVATE);
+    }
+
+    @Override
+    public boolean execute(@NotNull PsiElement element, ResolveState state) {
+      if (myBorderPassed) {
+        return false;
+      }
+      if (element instanceof GrVariable && hasExplicitVisibilityModifiers((GrVariable)element) != myHasVisibilityModifier) {
+        return true;
+      }
+      return super.execute(element, state);
+    }
+
+    @Override
+    public void handleEvent(Event event, Object associated) {
+      if (event == ResolveUtil.DECLARATION_SCOPE_PASSED) {
+        myBorderPassed = true;
+      }
+      super.handleEvent(event, associated);
+    }
+  }
+
+  private static class QuickFixActionRegistrarAdapter implements QuickFixActionRegistrar {
+    private final Annotation myAnnotation;
+
+    public QuickFixActionRegistrarAdapter(Annotation annotation) {
+      myAnnotation = annotation;
+    }
+
+    @Override
+    public void register(IntentionAction action) {
+      myAnnotation.registerFix(action);
+    }
+
+    @Override
+    public void register(TextRange fixRange, IntentionAction action, HighlightDisplayKey key) {
+      myAnnotation.registerFix(action, fixRange, key);
+    }
+
+    @Override
+    public void unregister(Condition<IntentionAction> condition) {
+      throw new UnsupportedOperationException();
+    }
+  }
+}
+