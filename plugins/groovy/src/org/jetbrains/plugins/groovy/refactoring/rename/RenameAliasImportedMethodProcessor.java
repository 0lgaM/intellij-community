--- conflicted
+++ resolved
@@ -41,24 +41,12 @@
     return RenameAliasedUsagesUtil.filterAliasedRefs(super.findReferences(element), element);
   }
 
-<<<<<<< HEAD
-
+  @NotNull
   @Override
-  public RenameDialog2 createRenameDialog2(Project project, PsiElement element, PsiElement nameSuggestionContext, Editor editor) {
+  public RenameDialog2 createRenameDialog2(@NotNull Project project, @NotNull PsiElement element, PsiElement nameSuggestionContext, Editor editor) {
     RenameDialog2 d = super.createRenameDialog2(project, element, nameSuggestionContext, editor);
     d.setValidate(s -> new ValidationResult(true, null));
     return d;
-=======
-  @NotNull
-  @Override
-  public RenameDialog createRenameDialog(@NotNull Project project, @NotNull PsiElement element, PsiElement nameSuggestionContext, Editor editor) {
-    return new RenameDialog(project, element, nameSuggestionContext, editor) {
-      @Override
-      protected boolean areButtonsValid() {
-        return true;
-      }
-    };
->>>>>>> 76f5832e
   }
 
   @Override
