/*
 * Copyright 2000-2017 JetBrains s.r.o.
 *
 * Licensed under the Apache License, Version 2.0 (the "License");
 * you may not use this file except in compliance with the License.
 * You may obtain a copy of the License at
 *
 * http://www.apache.org/licenses/LICENSE-2.0
 *
 * Unless required by applicable law or agreed to in writing, software
 * distributed under the License is distributed on an "AS IS" BASIS,
 * WITHOUT WARRANTIES OR CONDITIONS OF ANY KIND, either express or implied.
 * See the License for the specific language governing permissions and
 * limitations under the License.
 */
package org.jetbrains.plugins.groovy.intentions.control;

import com.google.common.collect.Lists;
import com.intellij.ide.util.DefaultPsiElementCellRenderer;
import com.intellij.ide.util.MethodCellRenderer;
import com.intellij.openapi.application.ApplicationManager;
import com.intellij.openapi.command.CommandProcessor;
import com.intellij.openapi.diagnostic.Logger;
import com.intellij.openapi.editor.Editor;
import com.intellij.openapi.project.Project;
import com.intellij.openapi.ui.popup.JBPopupFactory;
import com.intellij.openapi.util.Condition;
import com.intellij.openapi.util.Key;
import com.intellij.openapi.util.text.StringUtil;
import com.intellij.psi.*;
import com.intellij.psi.codeStyle.JavaCodeStyleManager;
import com.intellij.psi.codeStyle.VariableKind;
import com.intellij.psi.util.*;
import com.intellij.refactoring.changeSignature.JavaThrownExceptionInfo;
import com.intellij.refactoring.changeSignature.ThrownExceptionInfo;
import com.intellij.usageView.UsageInfo;
import com.intellij.util.IncorrectOperationException;
import com.intellij.util.containers.ContainerUtil;
import org.jetbrains.annotations.NotNull;
import org.jetbrains.annotations.Nullable;
import org.jetbrains.plugins.groovy.intentions.GroovyIntentionsBundle;
import org.jetbrains.plugins.groovy.intentions.base.Intention;
import org.jetbrains.plugins.groovy.intentions.base.PsiElementPredicate;
import org.jetbrains.plugins.groovy.lang.psi.GroovyPsiElementFactory;
import org.jetbrains.plugins.groovy.lang.psi.GroovyRecursiveElementVisitor;
import org.jetbrains.plugins.groovy.lang.psi.api.statements.GrField;
import org.jetbrains.plugins.groovy.lang.psi.api.statements.GrStatement;
import org.jetbrains.plugins.groovy.lang.psi.api.statements.blocks.GrClosableBlock;
import org.jetbrains.plugins.groovy.lang.psi.api.statements.blocks.GrOpenBlock;
import org.jetbrains.plugins.groovy.lang.psi.api.statements.expressions.GrAssignmentExpression;
import org.jetbrains.plugins.groovy.lang.psi.api.statements.expressions.GrReferenceExpression;
import org.jetbrains.plugins.groovy.lang.psi.api.statements.params.GrParameter;
import org.jetbrains.plugins.groovy.lang.psi.api.statements.typedef.GrTypeDefinition;
import org.jetbrains.plugins.groovy.lang.psi.api.statements.typedef.members.GrMethod;
import org.jetbrains.plugins.groovy.lang.psi.util.PsiUtil;
import org.jetbrains.plugins.groovy.refactoring.DefaultGroovyVariableNameValidator;
import org.jetbrains.plugins.groovy.refactoring.changeSignature.GrChangeInfoImpl;
import org.jetbrains.plugins.groovy.refactoring.changeSignature.GrChangeSignatureProcessor;
import org.jetbrains.plugins.groovy.refactoring.changeSignature.GrParameterInfo;

import java.util.ArrayList;
import java.util.Collections;
import java.util.List;

/**
 * @author Maxim.Medvedev
 */
public class CreateParameterForFieldIntention extends Intention {
  private static final Logger LOG = Logger.getInstance("org.jetbrains.plugins.groovy.intentions.control.CreateParameterForFieldIntention");
  private static final Key<CachedValue<List<GrField>>> FIELD_CANDIDATES = Key.create("Fields.candidates");

  @Override
  protected void processIntention(@NotNull PsiElement element, @NotNull final Project project, final Editor editor)
    throws IncorrectOperationException {
    final List<GrField> candidates = findFieldCandidates(element);
    if (candidates != null) {
      performForConstructor(element, project, editor, candidates);
    }
    else {
      final List<GrMethod> constructors = findConstructorCandidates(element);
      performForField(element, project, editor, constructors);
    }
  }

  private static void performForField(PsiElement element, final Project project, Editor editor, List<GrMethod> constructors) {
    final GrField field = PsiTreeUtil.getParentOfType(element, GrField.class);
    if (constructors.isEmpty()) return;

    if (ApplicationManager.getApplication().isUnitTestMode()) {
      for (GrMethod constructor : constructors) {
        addParameter(field, constructor, project);
      }
      return;
    }

<<<<<<< HEAD
    JBPopupFactory.getInstance()
      .createPopupChooserBuilder(constructors)
      .setRenderer(new MethodCellRenderer(true))
      .setTitle(GroovyIntentionsBundle.message("create.parameter.for.field.intention.name")).
=======
    final JList list = new JBList(constructors.toArray(GrMethod.EMPTY_ARRAY));
    list.setCellRenderer(new MethodCellRenderer(true));

    new PopupChooserBuilder(list).setTitle(GroovyIntentionsBundle.message("create.parameter.for.field.intention.name")).
>>>>>>> 76f5832e
      setMovable(true).
      setItemsChoosenCallback((values) -> {
        ArrayList<GrMethod> selectedValues = Lists.newArrayList(values);
        selectedValues.sort((o1, o2) -> ((GrMethod)o2).getParameterList().getParametersCount() - ((GrMethod)o1).getParameterList().getParametersCount());
        CommandProcessor.getInstance().executeCommand(project, () -> {
          for (GrMethod selectedValue : selectedValues) {
            LOG.assertTrue(selectedValue.isValid());
            addParameter(field, selectedValue, project);
          }
        }, GroovyIntentionsBundle.message("create.parameter.for.field.intention.name"), null);
      }).createPopup().showInBestPositionFor(editor);
  }

  private static void performForConstructor(PsiElement element, final Project project, Editor editor, List<GrField> candidates) {
    final GrMethod constructor = PsiTreeUtil.getParentOfType(element, GrMethod.class);
    if (candidates.isEmpty()) return;
    if (ApplicationManager.getApplication().isUnitTestMode()) {
      for (GrField candidate : candidates) {
        addParameter(candidate, constructor, project);
      }
      return;
    }
<<<<<<< HEAD
=======
    final JList list = new JBList(candidates.toArray(GrField.EMPTY_ARRAY));
    list.setCellRenderer(new DefaultPsiElementCellRenderer());
>>>>>>> 76f5832e

    JBPopupFactory.getInstance()
      .createPopupChooserBuilder(candidates)
      .setRenderer(new DefaultPsiElementCellRenderer())
      .setTitle(GroovyIntentionsBundle.message("create.parameter.for.field.intention.name")).
      setMovable(true).
      setItemsChoosenCallback((selectedValues) -> {
        CommandProcessor.getInstance().executeCommand(project, () -> {
          for (GrField selectedValue : selectedValues) {
            LOG.assertTrue(((GrField)selectedValue).isValid());
            addParameter(((GrField)selectedValue), constructor, project);
          }
        }, GroovyIntentionsBundle.message("create.parameter.for.field.intention.name"), null);
      }).createPopup().showInBestPositionFor(editor);
  }

  private static void addParameter(final GrField selectedValue, final GrMethod constructor, final Project project) {
    List<GrParameterInfo> parameters = new ArrayList<>();
    GrParameter[] constructorParameters = constructor.getParameters();
    for (int i = 0; i < constructorParameters.length; i++) {
      parameters.add(new GrParameterInfo(constructorParameters[i], i));
    }
    final String[] suggestedNames =
      JavaCodeStyleManager.getInstance(project).suggestVariableName(VariableKind.PARAMETER, selectedValue.getName(), null, null).names;

    final DefaultGroovyVariableNameValidator nameValidator =
      new DefaultGroovyVariableNameValidator(constructor, Collections.emptyList(), false);
    String parameterName = ContainerUtil.find(suggestedNames, name -> !nameValidator.validateName(name, false).isEmpty());

    if (parameterName == null) {
      parameterName = nameValidator.validateName(suggestedNames[0], true);
    }
    parameters.add(new GrParameterInfo(parameterName, "null", "", selectedValue.getTypeGroovy(), -1, false));

    PsiClassType[] exceptionTypes = constructor.getThrowsList().getReferencedTypes();
    ThrownExceptionInfo[] thrownExceptionInfos = new ThrownExceptionInfo[exceptionTypes.length];
    for (int i = 0; i < exceptionTypes.length; i++) {
      new JavaThrownExceptionInfo(i, exceptionTypes[i]);
    }

    final GrChangeInfoImpl grChangeInfo = new GrChangeInfoImpl(constructor, null, null, constructor.getName(), parameters, thrownExceptionInfos, false);

    final String finalParameterName = parameterName;
    final GrChangeSignatureProcessor processor = new GrChangeSignatureProcessor(project, grChangeInfo) {
      @Override
      protected void performRefactoring(@NotNull UsageInfo[] usages) {
        super.performRefactoring(usages);

        final GrOpenBlock block = constructor.getBlock();
        LOG.assertTrue(block != null);
        final GroovyPsiElementFactory factory = GroovyPsiElementFactory.getInstance(project);

        final String text;
        if (StringUtil.equals(selectedValue.getName(), finalParameterName)) {
          text = "this." + selectedValue.getName() + " = " + finalParameterName;
        }
        else {
          text = selectedValue.getName() + " = " + finalParameterName;
        }

        final GrStatement assignment = factory.createStatementFromText(text);
        final GrStatement statement = block.addStatementBefore(assignment, null);
        final GrReferenceExpression ref = (GrReferenceExpression)((GrAssignmentExpression)statement).getLValue();
        if (!PsiManager.getInstance(project).areElementsEquivalent(ref.resolve(), selectedValue)) {
          PsiUtil.qualifyMemberReference(ref, selectedValue, selectedValue.getName());
        }

      }
    };
    processor.run();

  }

  @Override
  public boolean startInWriteAction() {
    return false;
  }

  @NotNull
  @Override
  protected PsiElementPredicate getElementPredicate() {
    return new MyPredicate();
  }

  static class MyPredicate implements PsiElementPredicate {
    @Override
    public boolean satisfiedBy(@NotNull PsiElement element) {
      final List<GrField> candidates = findFieldCandidates(element);
      if (candidates != null && !candidates.isEmpty()) return true;
      final List<GrMethod> constructors = findConstructorCandidates(element);
      return constructors != null && !constructors.isEmpty();
    }
  }

  @Nullable
  private static List<GrField> findFieldCandidates(PsiElement element) {
    final GrMethod constructor = PsiTreeUtil.getParentOfType(element, GrMethod.class);
    if (constructor == null || !constructor.isConstructor()) return null;
    if (constructor.getBlock() == null) return null;
    if (PsiTreeUtil.isAncestor(constructor.getBlock(), element, false)) {
      return null;
    }
    final PsiClass clazz = constructor.getContainingClass();

    if (!(clazz instanceof GrTypeDefinition)) return null;
    return findCandidatesCached(constructor, (GrTypeDefinition)clazz);
  }

  private static List<GrField> findCandidates(PsiMethod constructor, final GrTypeDefinition clazz) {
    final List<GrField> usedFields = new ArrayList<>();
    final GrOpenBlock block = constructor instanceof GrMethod ? ((GrMethod)constructor).getBlock() : null;
    if (block == null) {
      return usedFields;
    }
    
    final PsiManager manager = clazz.getManager();
    block.accept(new GroovyRecursiveElementVisitor() {
      @Override
      public void visitReferenceExpression(@NotNull GrReferenceExpression referenceExpression) {
        super.visitReferenceExpression(referenceExpression);
        final PsiElement resolved = referenceExpression.resolve();
        if (resolved instanceof GrField &&
            manager.areElementsEquivalent(((GrField)resolved).getContainingClass(), clazz) &&
            PsiUtil.isAccessedForWriting(referenceExpression)) {
          usedFields.add((GrField)resolved);
        }
      }

      @Override
      public void visitTypeDefinition(@NotNull GrTypeDefinition typeDefinition) {
      }

      @Override
      public void visitClosure(@NotNull GrClosableBlock closure) {
      }
    });

    List<GrField> fields = new ArrayList<>();
    for (final GrField field : clazz.getFields()) {
      if (field.getInitializerGroovy() != null) continue;
      if (ContainerUtil.find(usedFields, (Condition<PsiField>)o -> manager.areElementsEquivalent(o, field)) == null) {
        fields.add(field);
      }
    }

    return fields;
  }

  private static List<GrField> findCandidatesCached(final PsiMethod constructor, final GrTypeDefinition clazz) {
    final CachedValue<List<GrField>> value = constructor.getUserData(FIELD_CANDIDATES);
    if (value != null && value.getValue() != null) return value.getValue();
    final CachedValue<List<GrField>> cachedValue =
      CachedValuesManager.getManager(constructor.getProject()).createCachedValue(
        () -> CachedValueProvider.Result.create(findCandidates(constructor, clazz), PsiModificationTracker.JAVA_STRUCTURE_MODIFICATION_COUNT), false);
    constructor.putUserData(FIELD_CANDIDATES, cachedValue);
    return cachedValue.getValue();
  }


  @Nullable
  private static List<GrMethod> findConstructorCandidates(PsiElement element) {
    final GrField field = PsiTreeUtil.getParentOfType(element, GrField.class);
    if (field == null) return null;
    return findConstructorCandidates(field, (GrTypeDefinition)field.getContainingClass());
  }

  private static List<GrMethod> findConstructorCandidates(final GrField field, GrTypeDefinition psiClass) {
    final List<GrMethod> result = new ArrayList<>();
    final PsiMethod[] constructors = psiClass.getConstructors();
    final PsiManager manager = field.getManager();
    for (PsiMethod constructor : constructors) {
      final List<GrField> fields = findCandidatesCached(constructor, psiClass);
      if (ContainerUtil.find(fields, grField -> manager.areElementsEquivalent(grField, field)) != null) {
        result.add((GrMethod)constructor);
      }
    }
    return result;
  }
}<|MERGE_RESOLUTION|>--- conflicted
+++ resolved
@@ -93,17 +93,10 @@
       return;
     }
 
-<<<<<<< HEAD
     JBPopupFactory.getInstance()
       .createPopupChooserBuilder(constructors)
       .setRenderer(new MethodCellRenderer(true))
       .setTitle(GroovyIntentionsBundle.message("create.parameter.for.field.intention.name")).
-=======
-    final JList list = new JBList(constructors.toArray(GrMethod.EMPTY_ARRAY));
-    list.setCellRenderer(new MethodCellRenderer(true));
-
-    new PopupChooserBuilder(list).setTitle(GroovyIntentionsBundle.message("create.parameter.for.field.intention.name")).
->>>>>>> 76f5832e
       setMovable(true).
       setItemsChoosenCallback((values) -> {
         ArrayList<GrMethod> selectedValues = Lists.newArrayList(values);
@@ -126,11 +119,6 @@
       }
       return;
     }
-<<<<<<< HEAD
-=======
-    final JList list = new JBList(candidates.toArray(GrField.EMPTY_ARRAY));
-    list.setCellRenderer(new DefaultPsiElementCellRenderer());
->>>>>>> 76f5832e
 
     JBPopupFactory.getInstance()
       .createPopupChooserBuilder(candidates)
