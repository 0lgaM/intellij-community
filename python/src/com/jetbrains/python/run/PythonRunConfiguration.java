--- conflicted
+++ resolved
@@ -36,24 +36,18 @@
   public static final String MULTIPROCESS = "MULTIPROCESS";
   public static final String SHOW_COMMAND_LINE = "SHOW_COMMAND_LINE";
   public static final String EMULATE_TERMINAL = "EMULATE_TERMINAL";
-<<<<<<< HEAD
+  public static final String MODULE_MODE = "MODULE_MODE";
   public static final String MIXED_DEBUG_MODE = "MIXED_DEBUG_MODE";
   public static final String DEBUGGABLE_EXTERNAL_LIBS = "DEBUGGABLE_EXTERNAL_LIBS";
-=======
-  public static final String MODULE_MODE = "MODULE_MODE";
->>>>>>> 2e0f8b16
 
   private String myScriptName;
   private String myScriptParameters;
   private boolean myShowCommandLineAfterwards = false;
   private boolean myEmulateTerminal = false;
-<<<<<<< HEAD
   private boolean myMixedDebugMode = false;
   private String myDebuggableExternalLibs;
-=======
   private boolean myModuleMode = false;
   private final Pattern myQualifiedNameRegex = Pattern.compile("^[a-zA-Z0-9._]+[a-zA-Z0-9_]$");
->>>>>>> 2e0f8b16
 
   protected PythonRunConfiguration(Project project, ConfigurationFactory configurationFactory) {
     super(project, configurationFactory);
@@ -128,7 +122,6 @@
     myEmulateTerminal = emulateTerminal;
   }
 
-<<<<<<< HEAD
   @Override
   public boolean mixedDebugMode() {
     return myMixedDebugMode;
@@ -149,21 +142,15 @@
     myDebuggableExternalLibs = debuggableExternalLibs;
   }
 
-  public void readExternal(Element element) {
-=======
   public void readExternal(@NotNull Element element) {
->>>>>>> 2e0f8b16
     super.readExternal(element);
     myScriptName = JDOMExternalizerUtil.readField(element, SCRIPT_NAME);
     myScriptParameters = JDOMExternalizerUtil.readField(element, PARAMETERS);
     myShowCommandLineAfterwards = Boolean.parseBoolean(JDOMExternalizerUtil.readField(element, SHOW_COMMAND_LINE, "false"));
     myEmulateTerminal = Boolean.parseBoolean(JDOMExternalizerUtil.readField(element, EMULATE_TERMINAL, "false"));
-<<<<<<< HEAD
     myMixedDebugMode = Boolean.parseBoolean(JDOMExternalizerUtil.readField(element, MIXED_DEBUG_MODE, "false"));
     myDebuggableExternalLibs = JDOMExternalizerUtil.readField(element, DEBUGGABLE_EXTERNAL_LIBS);
-=======
     myModuleMode = Boolean.parseBoolean(JDOMExternalizerUtil.readField(element, MODULE_MODE, "false"));
->>>>>>> 2e0f8b16
   }
 
   public void writeExternal(@NotNull Element element) throws WriteExternalException {
@@ -172,12 +159,9 @@
     JDOMExternalizerUtil.writeField(element, PARAMETERS, myScriptParameters);
     JDOMExternalizerUtil.writeField(element, SHOW_COMMAND_LINE, Boolean.toString(myShowCommandLineAfterwards));
     JDOMExternalizerUtil.writeField(element, EMULATE_TERMINAL, Boolean.toString(myEmulateTerminal));
-<<<<<<< HEAD
     JDOMExternalizerUtil.writeField(element, MIXED_DEBUG_MODE, Boolean.toString(myMixedDebugMode));
     JDOMExternalizerUtil.writeField(element, DEBUGGABLE_EXTERNAL_LIBS, myDebuggableExternalLibs);
-=======
     JDOMExternalizerUtil.writeField(element, MODULE_MODE, Boolean.toString(myModuleMode));
->>>>>>> 2e0f8b16
   }
 
   public AbstractPythonRunConfigurationParams getBaseParams() {
