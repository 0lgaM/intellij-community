--- conflicted
+++ resolved
@@ -223,7 +223,6 @@
     final PyExpression qualifier = getQualifier();
     final String name = getName();
     if (name != null && qualifier != null) {
-<<<<<<< HEAD
       final PyType qualifierType = context.getType(qualifier);
       return getTypeOfProperty(qualifierType, name, context);
     }
@@ -240,26 +239,10 @@
         if (property != null) {
           if (classType.isDefinition()) {
             return Ref.<PyType>create(PyBuiltinCache.getInstance(pyClass).getObjectType(PyNames.PROPERTY));
-=======
-      PyType qualifierType = context.getType(qualifier);
-      if (qualifierType instanceof PyClassType) {
-        final PyClassType classType = (PyClassType)qualifierType;
-        PyClass pyClass = classType.getPyClass();
-        if (pyClass != null) {
-          Property property = pyClass.findProperty(name);
-          if (property != null) {
-            if (classType.isDefinition()) {
-              return Ref.<PyType>create(PyBuiltinCache.getInstance(pyClass).getObjectType(PyNames.PROPERTY));
-            }
-            final Maybe<Callable> accessor = property.getByDirection(AccessDirection.of(this));
-            final Callable callable = accessor.valueOrNull();
-            final PyType type = (callable != null) ? callable.getReturnType(context, this) : null;
-            return Ref.create(type);
->>>>>>> 50437415
-          }
-          final Maybe<PyFunction> accessor = property.getByDirection(AccessDirection.of(this));
-          final PyFunction function = accessor.valueOrNull();
-          final PyType type = (function != null) ? function.getReturnType(context, this) : null;
+          }
+          final Maybe<Callable> accessor = property.getByDirection(AccessDirection.of(this));
+          final Callable callable = accessor.valueOrNull();
+          final PyType type = (callable != null) ? callable.getReturnType(context, this) : null;
           return Ref.create(type);
         }
       }
