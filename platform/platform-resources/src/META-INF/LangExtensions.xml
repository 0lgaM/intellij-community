--- conflicted
+++ resolved
@@ -894,13 +894,8 @@
     <refactoring.moveDirectoryWithClassesHelper
         implementation="com.intellij.refactoring.move.moveClassesOrPackages.MoveDirectoryWithClassesHelper$Default" order="last"/>
 
-<<<<<<< HEAD
-    <defaultHighlightingSettingProvider
-        implementation="com.intellij.codeInsight.daemon.impl.analysis.GeneratedSourcesHighlightingSettingProvider"/>
-=======
-    <defaultHighlightingSettingProvider id="GeneratedSourcesHighlightingSettingProvider" 
+    <defaultHighlightingSettingProvider id="GeneratedSourcesHighlightingSettingProvider"
                                         implementation="com.intellij.codeInsight.daemon.impl.analysis.GeneratedSourcesHighlightingSettingProvider"/>
->>>>>>> 95859d46
     <editorNotificationProvider implementation="com.intellij.ide.GeneratedFileEditingNotificationProvider"/>
 
     <editorTabTitleProvider implementation="com.intellij.openapi.fileEditor.impl.UniqueNameEditorTabTitleProvider" order="last"/>
