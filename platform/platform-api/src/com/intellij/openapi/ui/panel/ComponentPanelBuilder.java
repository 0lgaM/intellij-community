// Copyright 2000-2018 JetBrains s.r.o. Use of this source code is governed by the Apache 2.0 license that can be found in the LICENSE file.
package com.intellij.openapi.ui.panel;

import com.intellij.openapi.ui.ComponentWithBrowseButton;
import com.intellij.openapi.ui.LabeledComponent;
import com.intellij.openapi.util.SystemInfo;
import com.intellij.openapi.util.text.StringUtil;
import com.intellij.ui.ContextHelpLabel;
import com.intellij.ui.TextComponent;
import com.intellij.ui.components.JBLabel;
import com.intellij.ui.components.panels.NonOpaquePanel;
import com.intellij.util.ui.JBEmptyBorder;
import com.intellij.util.ui.JBUI;
import com.intellij.util.ui.UI;
import com.intellij.util.ui.UIUtil;
import org.jetbrains.annotations.NotNull;
import org.jetbrains.annotations.Nullable;

import javax.swing.*;
import javax.swing.border.Border;
import java.awt.*;

public class ComponentPanelBuilder implements GridBagPanelBuilder {

  private final JComponent myComponent;

  private String myLabelText;
  private boolean myLabelOnTop;
  private String myCommentText;
  private boolean myCommentBelow = true;
  private String myHTDescription;
  private String myHTLinkText;
  private Runnable myHTAction;
  private JComponent myTopRightComponent;
  private UI.Anchor myAnchor = UI.Anchor.Center;
  private boolean myResizeY;
  private boolean myResizeX = true;
  private boolean valid = true;

  public ComponentPanelBuilder(JComponent component) {
    myComponent = component;
  }

  /**
   * Allow resizing component vertically when the panel is resized. Useful when {@link JTextArea} or
   * {@link JTextPane} need to be resized along with the dialog window.
   *
   * @param resize <code>true</code> to enable resize, <code>false</code> to disable.
   *              Default is <code>false</code>
   * @return <code>this</code>
   */
  public ComponentPanelBuilder resizeY(boolean resize) {
    myResizeY = resize;
    return this;
  }

  /**
   * Allow resizing component horizontally when the panel is resized. Useful for
   * limiting {@link JComboBox} and other resizable component to preferred width.
   *
   * @param resize <code>true</code> to enable resize, <code>false</code> to disable.
   *              Default is <code>true</code>
   * @return <code>this</code>
   */
  public ComponentPanelBuilder resizeX(boolean resize) {
    myResizeX = resize;
    return this;
  }

  /**
   * @param labelText text for the label.
   * @return <code>this</code>
   */
  public ComponentPanelBuilder withLabel(@NotNull String labelText) {
    myLabelText = labelText;
    return this;
  }

  /**
   * Move label on top of the owner component. Default position is on the left of the owner component.
   *
   * @return <code>this</code>
   */
  public ComponentPanelBuilder moveLabelOnTop() {
    myLabelOnTop = true;
    valid = StringUtil.isNotEmpty(myCommentText) && StringUtil.isEmpty(myHTDescription);
    return this;
  }

  public ComponentPanelBuilder anchorLabelOn(UI.Anchor anchor) {
    myAnchor = anchor;
    return this;
  }

  /**
   * @param comment help context styled text written below the owner component.
   * @return <code>this</code>
   */
  public ComponentPanelBuilder withComment(@NotNull String comment) {
    myCommentText = comment;
    valid = StringUtil.isNotEmpty(comment) && StringUtil.isEmpty(myHTDescription);
    return this;
  }

  /**
   * Adds a custom (one line) component to the top right location of the main component.
   * Useful for adding control like {@link com.intellij.ui.components.labels.LinkLabel} or
   * {@link com.intellij.ui.components.labels.DropDownLink}
   *
   * @param topRightComponent the component to be added
   * @return <code>this</code>
   */
  public ComponentPanelBuilder withTopRightComponent(@NotNull JComponent topRightComponent) {
    myTopRightComponent = topRightComponent;
    valid = StringUtil.isNotEmpty(myCommentText) && StringUtil.isEmpty(myHTDescription);
    return this;
  }

  /**
   * Move comment to the right of the owner component. Default position is below the owner component.
   *
   * @return <code>this</code>
   */
  public ComponentPanelBuilder moveCommentRight() {
    myCommentBelow = false;
    return this;
  }

  /**
   * Enables the help tooltip icon on the right of the owner component and sets the description text for the tooltip.
   *
   * @param description help tooltip description.
   * @return <code>this</code>
   */
  public ComponentPanelBuilder withTooltip(@NotNull String description) {
    myHTDescription = description;
    valid = StringUtil.isEmpty(myCommentText) && StringUtil.isNotEmpty(description);
    return this;
  }

  /**
   * Sets optional help tooltip link and link action.
   *
   * @param linkText help tooltip link text.
   *
   * @param action help tooltip link action.
   *
   * @return <code>this</code>
   */
  public ComponentPanelBuilder withTooltipLink(@NotNull String linkText, @NotNull Runnable action) {
    myHTLinkText = linkText;
    myHTAction = action;
    return this;
  }

  @Override
  @NotNull
  public JPanel createPanel() {
    JPanel panel = new NonOpaquePanel(new GridBagLayout());
    GridBagConstraints gc = new GridBagConstraints(0, 0, 1, 1, 0, 0, GridBagConstraints.LINE_START, GridBagConstraints.HORIZONTAL,
                                                   null, 0, 0);
    addToPanel(panel, gc);
    return panel;
  }

  @Override
  public boolean constrainsValid() {
    return valid;
  }

  @Override
  public int gridWidth() {
    return 2;
  }

  @Override
  public void addToPanel(JPanel panel, GridBagConstraints gc) {
    if (constrainsValid()) {
      new ComponentPanelImpl().addToPanel(panel, gc);
    }
  }


  private Border getCommentBorder() {
    if (StringUtil.isNotEmpty(myCommentText)) {
      return new JBEmptyBorder(computeCommentInsets(myComponent, myCommentBelow));
    } else {
      return JBUI.Borders.empty();
    }
  }

  @NotNull
  public static Insets computeCommentInsets(@NotNull JComponent component, boolean commentBelow) {
    boolean isMacDefault = UIUtil.isUnderDefaultMacTheme();
    boolean isWin10 = UIUtil.isUnderWin10LookAndFeel();

    if (commentBelow) {
      int top = 8, left = 2, bottom = 0;

      if (component instanceof JRadioButton || component instanceof JCheckBox) {
        top = 0;
        left = isMacDefault ? 27 : isWin10 ? 17 : 23;
        bottom = isWin10 ? 10 : isMacDefault ? 8 : 9;
      }
      else if (component instanceof JTextField || component instanceof TextComponent ||
               component instanceof JComboBox || component instanceof ComponentWithBrowseButton) {
        top = isWin10 ? 3 : 4;
        left = isWin10 ? 2 : isMacDefault ? 5 : 4;
        bottom = isWin10 ? 10 : isMacDefault ? 8 : 9;
      }
      else if (component instanceof JButton) {
        top = isWin10 ? 2 : 4;
        left = isWin10 ? 2 : isMacDefault ? 5 : 4;
        bottom = 0;
      }

      return JBUI.insets(top, left, bottom, 0);
    } else {
      int left = 14;

      if (component instanceof JRadioButton || component instanceof JCheckBox) {
        left = isMacDefault ? 8 : 13;
      }
      else if (component instanceof JTextField || component instanceof TextComponent ||
               component instanceof JComboBox || component instanceof ComponentWithBrowseButton) {
        left = isMacDefault ? 13 : 14;
      }
      return JBUI.insetsLeft(left);
    }
  }

  @NotNull
  public static JBLabel createCommentComponent(@Nullable String commentText, boolean isCommentBelow) {
    JBLabel component = new JBLabel("").setCopyable(true).setAllowAutoWrapping(true);
    component.setVerticalTextPosition(SwingConstants.TOP);
    component.setFocusable(false);
    component.setForeground(Gray.x78);
    if (SystemInfo.isMac) {
      Font font = component.getFont();
      float size = font.getSize2D();
      Font smallFont = font.deriveFont(size - 2.0f);
      component.setFont(smallFont);
    }

    setCommentText(component, commentText, isCommentBelow);
    return component;
  }

  private static void setCommentText(@NotNull JBLabel component, @Nullable String commentText, boolean isCommentBelow) {
    if (commentText != null) {
      if (commentText.length() > 70 && isCommentBelow) {
        int width = component.getFontMetrics(component.getFont()).stringWidth(commentText.substring(0, 70));
        component.setText(String.format("<html><div width=%d>%s</div></html>", width, commentText));
      }
      else {
        component.setText(String.format("<html><div>%s</div></html>", commentText));
      }
    }
  }

  private class ComponentPanelImpl extends ComponentPanel {
    private final JLabel label;
    private final JBLabel comment;

    private ComponentPanelImpl() {
      if ((StringUtil.isNotEmpty(myLabelText))) {
        label = new JLabel();
        LabeledComponent.TextWithMnemonic.fromTextWithMnemonic(myLabelText).setToLabel(label);
        label.setLabelFor(myComponent);
      } else {
        label = new JLabel("");
      }

<<<<<<< HEAD
      comment = new JBLabel("").setCopyable(true).setAllowAutoWrapping(true);
      comment.setVerticalTextPosition(SwingConstants.TOP);
      comment.setFocusable(false);
      comment.setForeground(UIUtil.getContextHelpForeground());
=======
      comment = createCommentComponent(myCommentText, myCommentBelow);
>>>>>>> 622bd789
      comment.setBorder(getCommentBorder());
    }

    @Override
    public String getCommentText() {
      return myCommentText;
    }

    @Override
    public void setCommentText(String commentText) {
      if (!StringUtil.equals(myCommentText, commentText)) {
        myCommentText = commentText;
        setCommentTextImpl(commentText);
      }
    }

    private void setCommentTextImpl(String commentText) {
      ComponentPanelBuilder.setCommentText(comment, commentText, myCommentBelow);
    }

    private void addToPanel(JPanel panel, GridBagConstraints gc) {
      gc.gridx = 0;
      gc.gridwidth = 1;
      gc.weightx = 0.0;
      gc.anchor = GridBagConstraints.LINE_START;

      if (StringUtil.isNotEmpty(myLabelText)) {
        if (myLabelOnTop || myTopRightComponent != null) {
          gc.insets = JBUI.insetsBottom(4);
          gc.gridx = 1;

          JPanel topPanel = new JPanel();
          topPanel.setLayout(new BoxLayout(topPanel, BoxLayout.X_AXIS));
          if (myLabelOnTop) {
            topPanel.add(label);
          }

          if (myTopRightComponent != null) {
            topPanel.add(new Box.Filler(JBUI.size(UIUtil.DEFAULT_HGAP, 0),
                                        JBUI.size(UIUtil.DEFAULT_HGAP, 0),
                                        JBUI.size(Integer.MAX_VALUE)));
            topPanel.add(myTopRightComponent);
          }

          panel.add(topPanel, gc);
          gc.gridy++;
        }

        if (!myLabelOnTop) {
          gc.gridx = 0;
          switch (myAnchor) {
            case Top:
              gc.anchor = GridBagConstraints.PAGE_START;
              gc.insets = JBUI.insets(4, 0, 0, 8);
              break;
            case Center:
              gc.anchor = GridBagConstraints.LINE_START;
              gc.insets = JBUI.insetsRight(8);
              break;
            case Bottom:
              gc.anchor = GridBagConstraints.PAGE_END;
              gc.insets = JBUI.insets(0, 0, 4, 8);
              break;
          }
          panel.add(label, gc);
        }
      }

      gc.gridx += myLabelOnTop ? 0 : 1;
      gc.weightx = 1.0;
      gc.insets = JBUI.emptyInsets();

      JPanel componentPanel = new NonOpaquePanel();
      componentPanel.setLayout(new BoxLayout(componentPanel, BoxLayout.X_AXIS));
      componentPanel.add(myComponent);

      myComponent.putClientProperty(DECORATED_PANEL_PROPERTY, this);

      if (StringUtil.isNotEmpty(myHTDescription)) {
        ContextHelpLabel lbl = StringUtil.isNotEmpty(myHTLinkText) && myHTAction != null ?
                               ContextHelpLabel.createWithLink(null, myHTDescription, myHTLinkText, myHTAction) :
                               ContextHelpLabel.create(myHTDescription);
        componentPanel.add(Box.createRigidArea(JBUI.size(7, 0)));
        componentPanel.add(lbl);
      }
      else if (!myCommentBelow) {
        comment.setBorder(getCommentBorder());
        componentPanel.add(comment);
      }

      gc.fill = myResizeY ? GridBagConstraints.BOTH : myResizeX ? GridBagConstraints.HORIZONTAL: GridBagConstraints.NONE;
      gc.weighty = myResizeY ? 1.0 : 0.0;
      panel.add(componentPanel, gc);

      gc.fill = GridBagConstraints.HORIZONTAL;
      gc.weighty = 0.0;
      if (myCommentBelow) {
        gc.gridx = 1;
        gc.gridy++;
        gc.weightx = 0.0;
        gc.anchor = GridBagConstraints.NORTHWEST;
        gc.insets = JBUI.emptyInsets();

        comment.setBorder(getCommentBorder());
        panel.add(comment, gc);
      }

      gc.gridy++;
    }
  }
}<|MERGE_RESOLUTION|>--- conflicted
+++ resolved
@@ -6,6 +6,7 @@
 import com.intellij.openapi.util.SystemInfo;
 import com.intellij.openapi.util.text.StringUtil;
 import com.intellij.ui.ContextHelpLabel;
+import com.intellij.ui.Gray;
 import com.intellij.ui.TextComponent;
 import com.intellij.ui.components.JBLabel;
 import com.intellij.ui.components.panels.NonOpaquePanel;
@@ -234,7 +235,7 @@
     JBLabel component = new JBLabel("").setCopyable(true).setAllowAutoWrapping(true);
     component.setVerticalTextPosition(SwingConstants.TOP);
     component.setFocusable(false);
-    component.setForeground(Gray.x78);
+    component.setForeground(UIUtil.getContextHelpForeground());
     if (SystemInfo.isMac) {
       Font font = component.getFont();
       float size = font.getSize2D();
@@ -271,14 +272,7 @@
         label = new JLabel("");
       }
 
-<<<<<<< HEAD
-      comment = new JBLabel("").setCopyable(true).setAllowAutoWrapping(true);
-      comment.setVerticalTextPosition(SwingConstants.TOP);
-      comment.setFocusable(false);
-      comment.setForeground(UIUtil.getContextHelpForeground());
-=======
       comment = createCommentComponent(myCommentText, myCommentBelow);
->>>>>>> 622bd789
       comment.setBorder(getCommentBorder());
     }
 
