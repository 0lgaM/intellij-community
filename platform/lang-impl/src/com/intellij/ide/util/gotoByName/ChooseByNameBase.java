/*
 * Copyright 2000-2015 JetBrains s.r.o.
 *
 * Licensed under the Apache License, Version 2.0 (the "License");
 * you may not use this file except in compliance with the License.
 * You may obtain a copy of the License at
 *
 * http://www.apache.org/licenses/LICENSE-2.0
 *
 * Unless required by applicable law or agreed to in writing, software
 * distributed under the License is distributed on an "AS IS" BASIS,
 * WITHOUT WARRANTIES OR CONDITIONS OF ANY KIND, either express or implied.
 * See the License for the specific language governing permissions and
 * limitations under the License.
 */

package com.intellij.ide.util.gotoByName;

import com.google.common.annotations.VisibleForTesting;
import com.intellij.Patches;
import com.intellij.codeInsight.daemon.DaemonCodeAnalyzer;
import com.intellij.find.findUsages.PsiElement2UsageTargetAdapter;
import com.intellij.icons.AllIcons;
import com.intellij.ide.DataManager;
import com.intellij.ide.IdeBundle;
import com.intellij.ide.actions.ChooseByNameItemProvider;
import com.intellij.ide.actions.CopyReferenceAction;
import com.intellij.ide.actions.GotoFileAction;
<<<<<<< HEAD
import com.intellij.ide.actions.WindowAction;
import com.intellij.ide.ui.UISettings;
=======
>>>>>>> bd50525b
import com.intellij.ide.ui.laf.darcula.ui.DarculaTextBorder;
import com.intellij.ide.ui.laf.darcula.ui.DarculaTextFieldUI;
import com.intellij.ide.ui.laf.intellij.MacIntelliJTextBorder;
import com.intellij.ide.ui.laf.intellij.MacIntelliJTextFieldUI;
import com.intellij.openapi.Disposable;
import com.intellij.openapi.MnemonicHelper;
import com.intellij.openapi.actionSystem.*;
import com.intellij.openapi.application.ApplicationManager;
import com.intellij.openapi.application.ModalityState;
import com.intellij.openapi.editor.colors.EditorColorsManager;
import com.intellij.openapi.editor.colors.EditorColorsScheme;
import com.intellij.openapi.editor.ex.util.EditorUtil;
<<<<<<< HEAD
=======
import com.intellij.openapi.fileTypes.UnknownFileType;
import com.intellij.openapi.fileTypes.ex.FileTypeManagerEx;
>>>>>>> bd50525b
import com.intellij.openapi.keymap.KeymapManager;
import com.intellij.openapi.keymap.KeymapUtil;
import com.intellij.openapi.progress.ProgressIndicator;
import com.intellij.openapi.progress.ProgressManager;
import com.intellij.openapi.progress.Task;
import com.intellij.openapi.progress.util.TooManyUsagesStatus;
import com.intellij.openapi.project.DumbAwareAction;
import com.intellij.openapi.project.Project;
import com.intellij.openapi.ui.popup.*;
import com.intellij.openapi.util.Disposer;
import com.intellij.openapi.util.Pair;
import com.intellij.openapi.util.SystemInfo;
import com.intellij.openapi.util.registry.Registry;
import com.intellij.openapi.util.text.StringUtil;
import com.intellij.openapi.wm.IdeFocusManager;
import com.intellij.openapi.wm.ToolWindow;
import com.intellij.openapi.wm.ToolWindowManager;
import com.intellij.openapi.wm.ex.WindowManagerEx;
import com.intellij.psi.PsiElement;
import com.intellij.psi.util.PsiUtilCore;
import com.intellij.ui.*;
import com.intellij.ui.components.JBList;
import com.intellij.ui.popup.AbstractPopup;
import com.intellij.ui.popup.PopupOwner;
import com.intellij.ui.popup.PopupPositionManager;
import com.intellij.ui.popup.PopupUpdateProcessor;
import com.intellij.usageView.UsageInfo;
import com.intellij.usages.*;
import com.intellij.usages.impl.UsageViewManagerImpl;
<<<<<<< HEAD
import com.intellij.util.BooleanFunction;
=======
import com.intellij.util.Alarm;
import com.intellij.util.Consumer;
>>>>>>> bd50525b
import com.intellij.util.containers.ContainerUtil;
import com.intellij.util.text.Matcher;
import com.intellij.util.text.MatcherHolder;
import com.intellij.util.ui.*;
import org.jetbrains.annotations.NotNull;
import org.jetbrains.annotations.Nullable;

import javax.swing.*;
import javax.swing.border.EmptyBorder;
import javax.swing.event.DocumentEvent;
import javax.swing.event.ListSelectionEvent;
import javax.swing.event.ListSelectionListener;
import javax.swing.text.AttributeSet;
import javax.swing.text.BadLocationException;
import javax.swing.text.DefaultEditorKit;
import javax.swing.text.PlainDocument;
import java.awt.*;
import java.awt.event.*;
import java.util.*;
import java.util.List;

public abstract class ChooseByNameBase extends ChooseByNameViewModel {
  public static final String TEMPORARILY_FOCUSABLE_COMPONENT_KEY = "ChooseByNameBase.TemporarilyFocusableComponent";

  protected Component myPreviouslyFocusedComponent;

  protected final JPanelProvider myTextFieldPanel = new JPanelProvider();// Located in the layered pane
  protected final MyTextField myTextField = new MyTextField();
  private final CardLayout myCard = new CardLayout();
  private final JPanel myCardContainer = new JPanel(myCard);
  protected final JCheckBox myCheckBox = new JCheckBox();
  /**
   * the tool area of the popup, it is just after card box
   */
  private JComponent myToolArea;

  protected JScrollPane myListScrollPane; // Located in the layered pane
<<<<<<< HEAD
  protected final JList myList = new JBList(myListModel);
=======
  private final MyListModel<Object> myListModel = new MyListModel<>();
  protected final JList myList = new JBList(myListModel);
  private final List<Pair<String, Integer>> myHistory = ContainerUtil.newArrayList();
  private final List<Pair<String, Integer>> myFuture = ContainerUtil.newArrayList();

  protected ChooseByNamePopupComponent.Callback myActionListener;

  protected final Alarm myAlarm = new Alarm();

  private final ListUpdater myListUpdater = new ListUpdater();

  private boolean myDisposedFlag = false;
>>>>>>> bd50525b

  protected JBPopup myTextPopup;
  protected JBPopup myDropdownPopup;

  private ShortcutSet myCheckBoxShortcut;
<<<<<<< HEAD
  private Point myFocusPoint;

=======
  protected boolean myInitIsDone;
  static final boolean ourLoadNamesEachTime = FileBasedIndex.ourEnableTracingOfKeyHashToVirtualFileMapping;
  private boolean myAlwaysHasMore = false;
  private Point myFocusPoint;

  public boolean checkDisposed() {
    return myDisposedFlag;
  }

  public void setDisposed(boolean disposedFlag) {
    myDisposedFlag = disposedFlag;
    if (disposedFlag) {
      setNamesSync(true, null);
      setNamesSync(false, null);
    }
  }

  private void setNamesSync(boolean checkboxState, @Nullable String[] value) {
    synchronized (myNames) {
      myNames[checkboxState ? 1 : 0] = value;
    }
  }

>>>>>>> bd50525b
  /**
   * @param initialText initial text which will be in the lookup text field
   */
  protected ChooseByNameBase(Project project, @NotNull ChooseByNameModel model, String initialText, PsiElement context) {
    this(project, model, new DefaultChooseByNameItemProvider(context), initialText, 0);
  }

  @SuppressWarnings("UnusedDeclaration") // Used in MPS
  protected ChooseByNameBase(Project project,
                             @NotNull ChooseByNameModel model,
                             @NotNull ChooseByNameItemProvider provider,
                             String initialText) {
    this(project, model, provider, initialText, 0);
  }

  /**
   * @param initialText initial text which will be in the lookup text field
   */
  protected ChooseByNameBase(Project project,
                             @NotNull ChooseByNameModel model,
                             @NotNull ChooseByNameItemProvider provider,
                             String initialText,
                             final int initialIndex) {
    super(project, model, provider, initialText, initialIndex);
    myProvider = provider;
    myTextField.setText(myInitialText);
  }

  public void setShowListAfterCompletionKeyStroke(boolean showListAfterCompletionKeyStroke) {
    myShowListAfterCompletionKeyStroke = showListAfterCompletionKeyStroke;
  }

  /**
   * Set tool area. The method may be called only before invoke.
   *
   * @param toolArea a tool area component
   */
  @Override
  public void setToolArea(JComponent toolArea) {
    if (myToolArea != null) {
      throw new IllegalStateException("Tool area is modifiable only before invoke()");
    }
    myToolArea = toolArea;
  }

  @Override
  public void invoke(final ChooseByNamePopupComponent.Callback callback,
                     final ModalityState modalityState,
                     boolean allowMultipleSelection) {
    initUI(callback, modalityState, allowMultipleSelection);
  }

  @Override
  public void repaintList() {
    myList.repaint();
  }

  public class JPanelProvider extends JPanel implements DataProvider {
    private JBPopup myHint = null;
    private boolean myFocusRequested = false;

    JPanelProvider() {
    }

    @Override
    public Object getData(String dataId) {
      if (PlatformDataKeys.SEARCH_INPUT_TEXT.is(dataId)) {
        return myTextField.getText();
      }

      if (PlatformDataKeys.HELP_ID.is(dataId)) {
        return myModel.getHelpId();
      }

      if (myCalcElementsThread != null) {
        return null;
      }
      if (CommonDataKeys.PSI_ELEMENT.is(dataId)) {
        Object element = getChosenElement();

        if (element instanceof PsiElement) {
          return element;
        }

        if (element instanceof DataProvider) {
          return ((DataProvider)element).getData(dataId);
        }
      }
      else if (LangDataKeys.PSI_ELEMENT_ARRAY.is(dataId)) {
        final List<Object> chosenElements = getChosenElements();
        if (chosenElements != null) {
          List<PsiElement> result = new ArrayList<>(chosenElements.size());
          for (Object element : chosenElements) {
            if (element instanceof PsiElement) {
              result.add((PsiElement)element);
            }
          }
          return PsiUtilCore.toPsiElementArray(result);
        }
      }
      else if (PlatformDataKeys.DOMINANT_HINT_AREA_RECTANGLE.is(dataId)) {
        return getBounds();
      }
      else if (PlatformDataKeys.SEARCH_INPUT_TEXT.is(dataId)) {
        return myTextField.getText();
      }
      return null;
    }

    public void registerHint(JBPopup h) {
      if (myHint != null && myHint.isVisible() && myHint != h) {
        myHint.cancel();
      }
      myHint = h;
    }

    public boolean focusRequested() {
      boolean focusRequested = myFocusRequested;

      myFocusRequested = false;

      return focusRequested;
    }

    @Override
    public void requestFocus() {
      myFocusRequested = true;
    }

    public void unregisterHint() {
      myHint = null;
    }

    public void hideHint() {
      if (myHint != null) {
        myHint.cancel();
      }
    }

    @Nullable
    public JBPopup getHint() {
      return myHint;
    }

    public void updateHint(PsiElement element) {
      if (myHint == null || !myHint.isVisible()) return;
      final PopupUpdateProcessor updateProcessor = myHint.getUserData(PopupUpdateProcessor.class);
      if (updateProcessor != null) {
        updateProcessor.updatePopup(element);
      }
    }

    public void repositionHint() {
      if (myHint == null || !myHint.isVisible()) return;
      PopupPositionManager.positionPopupInBestPosition(myHint, null, null);
    }
  }

  @Override
  public String getEnteredText() {
    return myTextField.getText();
  }

  @Override
  public int getSelectedIndex() {
    return myList.getSelectedIndex();
  }

  /**
   * @param modalityState - if not null rebuilds list in given {@link ModalityState}
   */
  protected void initUI(final ChooseByNamePopupComponent.Callback callback,
                        final ModalityState modalityState,
                        final boolean allowMultipleSelection) {
    myPreviouslyFocusedComponent = WindowManagerEx.getInstanceEx().getFocusedComponent(myProject);

    myActionListener = callback;
    myTextFieldPanel.setLayout(new BoxLayout(myTextFieldPanel, BoxLayout.Y_AXIS));

    final JPanel hBox = new JPanel();
    hBox.setLayout(new BoxLayout(hBox, BoxLayout.X_AXIS));

    JPanel caption2Tools = new JPanel(new BorderLayout());

    if (myModel.getPromptText() != null) {
      JLabel label = new JLabel(myModel.getPromptText());
      label.setFont(UIUtil.getLabelFont().deriveFont(Font.BOLD));
      caption2Tools.add(label, BorderLayout.WEST);
    }

    caption2Tools.add(hBox, BorderLayout.EAST);

    myCardContainer.setBorder(BorderFactory.createEmptyBorder(0, 0, 0, 4));  // space between checkbox and filter/show all in view buttons

    final String checkBoxName = myModel.getCheckBoxName();
<<<<<<< HEAD
    myCheckBox = new JCheckBox(
      checkBoxName != null ? checkBoxName + (myCheckBoxShortcut != null && myCheckBoxShortcut.getShortcuts().length > 0 ? " (" +
                                                                                                                          KeymapUtil
                                                                                                                            .getShortcutsText(
                                                                                                                              myCheckBoxShortcut
                                                                                                                                .getShortcuts()) +
                                                                                                                          ")" : "") : "");
=======
    myCheckBox.setText(checkBoxName != null ? checkBoxName +
                                              (myCheckBoxShortcut != null && myCheckBoxShortcut.getShortcuts().length > 0
                                               ? " (" + KeymapUtil.getShortcutsText(myCheckBoxShortcut.getShortcuts()) + ")"
                                               : "")
                                            : "");
>>>>>>> bd50525b
    myCheckBox.setAlignmentX(SwingConstants.RIGHT);

    if (!SystemInfo.isMac) {
      myCheckBox.setBorder(null);
    }

    myCheckBox.setSelected(myModel.loadInitialCheckBoxState());

    if (checkBoxName == null) {
      myCheckBox.setVisible(false);
    }

    addCard(myCheckBox, CHECK_BOX_CARD);

    addCard(new HintLabel(myModel.getNotInMessage()), NOT_FOUND_IN_PROJECT_CARD);
    addCard(new HintLabel(IdeBundle.message("label.choosebyname.no.matches.found")), NOT_FOUND_CARD);
    JPanel searching = new JPanel(new BorderLayout(5, 0));
    searching.add(new AsyncProcessIcon("searching"), BorderLayout.WEST);
    searching.add(new HintLabel(IdeBundle.message("label.choosebyname.searching")), BorderLayout.CENTER);
    addCard(searching, SEARCHING_CARD);
    showCardImpl(CHECK_BOX_CARD);

    if (isCheckboxVisible()) {
      hBox.add(myCardContainer);
    }


    final DefaultActionGroup group = new DefaultActionGroup();
    group.add(new ShowFindUsagesAction() {
      @Override
      public PsiElement[][] getElements() {
        final List<Object> objects = myListModel.getItems();
        final List<PsiElement> prefixMatchElements = new ArrayList<>(objects.size());
        final List<PsiElement> nonPrefixMatchElements = new ArrayList<>(objects.size());
        List<PsiElement> curElements = prefixMatchElements;
        for (Object object : objects) {
          if (object instanceof PsiElement) {
            curElements.add((PsiElement)object);
          }
          else if (object instanceof DataProvider) {
            final PsiElement psi = CommonDataKeys.PSI_ELEMENT.getData((DataProvider)object);
            if (psi != null) {
              curElements.add(psi);
            }
          }
          else if (object == NON_PREFIX_SEPARATOR) {
            curElements = nonPrefixMatchElements;
          }
        }
        return new PsiElement[][]{PsiUtilCore.toPsiElementArray(prefixMatchElements),
          PsiUtilCore.toPsiElementArray(nonPrefixMatchElements)};
      }
    });
    final ActionToolbar actionToolbar = ActionManager.getInstance().createActionToolbar(ActionPlaces.UNKNOWN, group, true);
    actionToolbar.setLayoutPolicy(ActionToolbar.NOWRAP_LAYOUT_POLICY);
    actionToolbar.updateActionsImmediately(); // we need valid ActionToolbar.getPreferredSize() to calc size of popup
    final JComponent toolbarComponent = actionToolbar.getComponent();
    toolbarComponent.setBorder(null);

    if (myToolArea == null) {
      myToolArea = new JLabel(JBUI.scale(EmptyIcon.create(1, 24)));
    }
    hBox.add(myToolArea);
    hBox.add(toolbarComponent);

    myTextFieldPanel.add(caption2Tools);

    final ActionMap actionMap = new ActionMap();
    actionMap.setParent(myTextField.getActionMap());
    actionMap.put(DefaultEditorKit.copyAction, new AbstractAction() {
      @Override
      public void actionPerformed(@NotNull ActionEvent e) {
        if (myTextField.getSelectedText() != null) {
          actionMap.getParent().get(DefaultEditorKit.copyAction).actionPerformed(e);
          return;
        }
        final Object chosenElement = getChosenElement();
        if (chosenElement instanceof PsiElement) {
          CopyReferenceAction.doCopy((PsiElement)chosenElement, myProject);
        }
      }
    });
    myTextField.setActionMap(actionMap);

    myTextFieldPanel.add(myTextField);
    EditorColorsScheme scheme = EditorColorsManager.getInstance().getGlobalScheme();
    boolean presentationMode = UISettings.getInstance().PRESENTATION_MODE;
    int size = presentationMode ? UISettings.getInstance().PRESENTATION_MODE_FONT_SIZE - 4 : scheme.getEditorFontSize();
    Font editorFont = EditorUtil.getEditorFont();
    myTextField.setFont(editorFont);

    if (checkBoxName != null) {
      if (myCheckBoxShortcut != null) {
        new DumbAwareAction("change goto check box", null, null) {
          @Override
          public void actionPerformed(@NotNull AnActionEvent e) {
            myCheckBox.setSelected(!isCheckboxSelected());
          }
        }.registerCustomShortcutSet(myCheckBoxShortcut, myTextField);
      }
    }

    if (isCloseByFocusLost()) {
      myTextField.addFocusListener(new FocusAdapter() {
        @Override
        public void focusLost(@NotNull final FocusEvent e) {
          if (Registry.is("focus.follows.mouse.workarounds")) {
            if (myFocusPoint != null) {
              PointerInfo pointerInfo = MouseInfo.getPointerInfo();
              if (pointerInfo != null && myFocusPoint.equals(pointerInfo.getLocation())) {
                // Ignore the loss of focus if the mouse hasn't moved between the last dropdown resize
                // and the loss of focus event. This happens in focus follows mouse mode if the mouse is
                // over the dropdown and it resizes to leave the mouse outside the dropdown.
                IdeFocusManager.getInstance(myProject).requestFocus(myTextField, true);
                myFocusPoint = null;
                return;
              }
            }
            myFocusPoint = null;
          }
          cancelListUpdater(); // cancel thread as early as possible
          myHideAlarm.addRequest(() -> {
            JBPopup popup = JBPopupFactory.getInstance().getChildFocusedPopup(e.getComponent());
            if (popup != null) {
              popup.addListener(new JBPopupListener.Adapter() {
                @Override
                public void onClosed(@NotNull LightweightWindowEvent event) {
                  if (event.isOk()) {
                    hideHint();
                  }
<<<<<<< HEAD
                });
              }
              else {
                Component oppositeComponent = e.getOppositeComponent();
                if (oppositeComponent == myCheckBox) {
                  IdeFocusManager.getInstance(myProject).requestFocus(myTextField, true);
                  return;
                }
                if (oppositeComponent != null && !(oppositeComponent instanceof JFrame) &&
                    myList.isShowing() &&
                    (oppositeComponent == myList || SwingUtilities.isDescendingFrom(myList, oppositeComponent))) {
                  IdeFocusManager.getInstance(myProject).requestFocus(myTextField, true);// Otherwise me may skip some KeyEvents
                  return;
                }

                if (oppositeComponent != null && myProject != null && !myProject.isDisposed()) {
                  ToolWindowManager toolWindowManager = ToolWindowManager.getInstance(myProject);
                  ToolWindow toolWindow = toolWindowManager.getToolWindow(toolWindowManager.getActiveToolWindowId());
                  if (toolWindow != null) {
                    JComponent toolWindowComponent = toolWindow.getComponent();
                    if (SwingUtilities.isDescendingFrom(oppositeComponent, toolWindowComponent)) {
                      return; // Allow toolwindows to gain focus (used by QuickDoc shown in a toolwindow)
                    }
                  }
=======
>>>>>>> bd50525b
                }
              });
            }
            else {
              Component oppositeComponent = e.getOppositeComponent();
              if (oppositeComponent == myCheckBox) {
                IdeFocusManager.getInstance(myProject).requestFocus(myTextField, true);
                return;
              }
              if (oppositeComponent != null && !(oppositeComponent instanceof JFrame) &&
                  myList.isShowing() &&
                  (oppositeComponent == myList || SwingUtilities.isDescendingFrom(myList, oppositeComponent))) {
                IdeFocusManager.getInstance(myProject).requestFocus(myTextField, true);// Otherwise me may skip some KeyEvents
                return;
              }

              if (isDescendingFromTemporarilyFocusableToolWindow(oppositeComponent)) {
                return; // Allow toolwindows to gain focus (used by QuickDoc shown in a toolwindow)
              }

              hideHint();
            }
          }, 5);
        }
      });
    }

    myCheckBox.addItemListener(new ItemListener() {
      @Override
      public void itemStateChanged(@NotNull ItemEvent e) {
        rebuildList(false);
      }
    });
    myCheckBox.setFocusable(false);

    myTextField.getDocument().addDocumentListener(new DocumentAdapter() {
      @Override
      protected void textChanged(DocumentEvent e) {
        rebuildList(false);
      }
    });

    final Set<KeyStroke> upShortcuts = getShortcuts(IdeActions.ACTION_EDITOR_MOVE_CARET_UP);
    final Set<KeyStroke> downShortcuts = getShortcuts(IdeActions.ACTION_EDITOR_MOVE_CARET_DOWN);
    myTextField.addKeyListener(new KeyAdapter() {
      @Override
      public void keyPressed(@NotNull KeyEvent e) {
        if (e.getKeyCode() == KeyEvent.VK_ENTER && (e.getModifiers() & InputEvent.SHIFT_MASK) != 0) {
          myClosedByShiftEnter = true;
          close(true);
        }
        if (!myListScrollPane.isVisible()) {
          return;
        }
        final int keyCode;

        // Add support for user-defined 'caret up/down' shortcuts.
        KeyStroke stroke = KeyStroke.getKeyStrokeForEvent(e);
        if (upShortcuts.contains(stroke)) {
          keyCode = KeyEvent.VK_UP;
        }
        else if (downShortcuts.contains(stroke)) {
          keyCode = KeyEvent.VK_DOWN;
        }
        else {
          keyCode = e.getKeyCode();
        }
        switch (keyCode) {
          case KeyEvent.VK_DOWN:
            ScrollingUtil.moveDown(myList, e.getModifiersEx());
            break;
          case KeyEvent.VK_UP:
            ScrollingUtil.moveUp(myList, e.getModifiersEx());
            break;
          case KeyEvent.VK_PAGE_UP:
            ScrollingUtil.movePageUp(myList);
            break;
          case KeyEvent.VK_PAGE_DOWN:
            ScrollingUtil.movePageDown(myList);
            break;
          case KeyEvent.VK_TAB:
            close(true);
            break;
          case KeyEvent.VK_ENTER:
            if (myList.getSelectedValue() == EXTRA_ELEM) {
              myMaximumListSizeLimit += myListSizeIncreasing;
              rebuildList(myList.getSelectedIndex(), myRebuildDelay, ModalityState.current(), null);
              e.consume();
            }
            break;
        }

        if (myList.getSelectedValue() == NON_PREFIX_SEPARATOR) {
          if (keyCode == KeyEvent.VK_UP || keyCode == KeyEvent.VK_PAGE_UP) {
            ScrollingUtil.moveUp(myList, e.getModifiersEx());
          }
          else {
            ScrollingUtil.moveDown(myList, e.getModifiersEx());
          }
        }
      }
    });

    myTextField.addActionListener(new ActionListener() {
      @Override
      public void actionPerformed(@NotNull ActionEvent actionEvent) {
        doClose(true);
      }
    });

    myList.setFocusable(false);
    myList.setSelectionMode(allowMultipleSelection ? ListSelectionModel.MULTIPLE_INTERVAL_SELECTION : ListSelectionModel.SINGLE_SELECTION);
    new ClickListener() {
      @Override
      public boolean onClick(@NotNull MouseEvent e, int clickCount) {
        if (!myTextField.hasFocus()) {
          IdeFocusManager.getInstance(myProject).requestFocus(myTextField, true);
        }

        if (clickCount == 2) {
          int selectedIndex = myList.getSelectedIndex();
          Rectangle selectedCellBounds = myList.getCellBounds(selectedIndex, selectedIndex);

          if (selectedCellBounds != null &&
              selectedCellBounds.contains(e.getPoint())) { // Otherwise it was reselected in the selection listener
            if (myList.getSelectedValue() == EXTRA_ELEM) {
              myMaximumListSizeLimit += myListSizeIncreasing;
              rebuildList(selectedIndex, myRebuildDelay, ModalityState.current(), null);
            }
            else {
              doClose(true);
            }
          }
          return true;
        }

        return false;
      }
    }.installOn(myList);

    myList.setCellRenderer(myModel.getListCellRenderer());
    myList.setFont(editorFont);

    myList.addListSelectionListener(new ListSelectionListener() {
      private int myPreviousSelectionIndex = 0;

      @Override
      public void valueChanged(@NotNull ListSelectionEvent e) {
        if (myList.getSelectedValue() != NON_PREFIX_SEPARATOR) {
          myPreviousSelectionIndex = myList.getSelectedIndex();
          chosenElementMightChange();
          updateDocumentation();
        }
        else if (allowMultipleSelection) {
          myList.setSelectedIndex(myPreviousSelectionIndex);
        }
      }
    });

    myListScrollPane = ScrollPaneFactory.createScrollPane(myList);
    myListScrollPane.setViewportBorder(JBUI.Borders.empty());

    myTextFieldPanel.setBorder(JBUI.Borders.empty(5));

    showTextFieldPanel();

    myInitialized = true;

    if (modalityState != null) {
      rebuildList(myInitialIndex, 0, modalityState, null);
    }
  }

  @Override
  protected void showCardImpl(String card) {
    myCard.show(myCardContainer, card);
  }

  private boolean isDescendingFromTemporarilyFocusableToolWindow(@Nullable Component component) {
    if (component == null || myProject == null || myProject.isDisposed()) return false;

    ToolWindowManager toolWindowManager = ToolWindowManager.getInstance(myProject);
    ToolWindow toolWindow = toolWindowManager.getToolWindow(toolWindowManager.getActiveToolWindowId());
    JComponent toolWindowComponent = toolWindow != null ? toolWindow.getComponent() : null;
    return toolWindowComponent != null &&
           toolWindowComponent.getClientProperty(TEMPORARILY_FOCUSABLE_COMPONENT_KEY) != null &&
           SwingUtilities.isDescendingFrom(component, toolWindowComponent);
  }

  private void addCard(JComponent comp, String cardId) {
    JPanel wrapper = new JPanel(new BorderLayout());
    wrapper.add(comp, BorderLayout.EAST);
    myCardContainer.add(wrapper, cardId);
  }

  @Override
  public void setCheckBoxShortcut(ShortcutSet shortcutSet) {
    myCheckBoxShortcut = shortcutSet;
  }

<<<<<<< HEAD
  @Override
  protected void hideHint() {
=======
  @NotNull
  private static Set<KeyStroke> getShortcuts(@NotNull String actionId) {
    Set<KeyStroke> result = new HashSet<>();
    for (Shortcut shortcut : KeymapManager.getInstance().getActiveKeymap().getShortcuts(actionId)) {
      if (shortcut instanceof KeyboardShortcut) {
        KeyboardShortcut keyboardShortcut = (KeyboardShortcut)shortcut;
        result.add(keyboardShortcut.getFirstKeyStroke());
      }
    }
    return result;
  }

  private void hideHint() {
>>>>>>> bd50525b
    if (!myTextFieldPanel.focusRequested()) {
      doClose(false);
      doHideHint();
    }
  }

  @Override
  protected void doHideHint() {
    myTextFieldPanel.hideHint();
  }

  @Override
  protected void updateDocumentation() {
    final JBPopup hint = myTextFieldPanel.getHint();
    final Object element = getChosenElement();
    if (hint != null) {
      if (element instanceof PsiElement) {
        myTextFieldPanel.updateHint((PsiElement)element);
      }
      else if (element instanceof DataProvider) {
        final Object o = ((DataProvider)element).getData(CommonDataKeys.PSI_ELEMENT.getName());
        if (o instanceof PsiElement) {
          myTextFieldPanel.updateHint((PsiElement)o);
        }
      }
    }
  }

<<<<<<< HEAD
=======
  public String transformPattern(String pattern) {
    return pattern;
  }

  protected void doClose(final boolean ok) {
    if (checkDisposed()) return;

    if (closeForbidden(ok)) return;

    cancelListUpdater();
    close(ok);

    myListModel.removeAll();
  }

  protected boolean closeForbidden(boolean ok) {
    return false;
  }

  protected void cancelListUpdater() {
    ApplicationManager.getApplication().assertIsDispatchThread();
    if (checkDisposed()) return;

    final CalcElementsThread calcElementsThread = myCalcElementsThread;
    if (calcElementsThread != null) {
      calcElementsThread.cancel();
      myCalcElementsThread = null;
    }
    myListUpdater.cancelAll();
  }

  @NotNull public String getTrimmedText() {
    return StringUtil.trimLeading(StringUtil.notNullize(myTextField.getText()));
  }

  @NotNull
  private synchronized String[] ensureNamesLoaded(boolean checkboxState) {
    String[] cached = getNamesSync(checkboxState);
    if (cached != null) return cached;

    if (checkboxState &&
        myModel instanceof ContributorsBasedGotoByModel &&
        ((ContributorsBasedGotoByModel)myModel).sameNamesForProjectAndLibraries() &&
        getNamesSync(false) != null) {
      // there is no way in indices to have different keys for project symbols vs libraries, we always have same ones
      String[] allNames = getNamesSync(false);
      setNamesSync(true, allNames);
      return allNames;
    }

    String[] result = myModel.getNames(checkboxState);
    //noinspection ConstantConditions
    assert result != null : "Model "+myModel+ "("+myModel.getClass()+") returned null names";
    setNamesSync(checkboxState, result);

    return result;
  }

  @NotNull
  public String[] getNames(boolean checkboxState) {
    if (ourLoadNamesEachTime) {
      setNamesSync(checkboxState, null);
      return ensureNamesLoaded(checkboxState);
    }
    return getNamesSync(checkboxState);
  }

  private String[] getNamesSync(boolean checkboxState) {
    synchronized (myNames) {
      return myNames[checkboxState ? 1 : 0];
    }
  }

  @NotNull
  protected Set<Object> filter(@NotNull Set<Object> elements) {
    return elements;
  }

  protected abstract boolean isCheckboxVisible();

  protected abstract boolean isShowListForEmptyPattern();

  protected abstract boolean isCloseByFocusLost();

>>>>>>> bd50525b
  protected void showTextFieldPanel() {
    final JLayeredPane layeredPane = getLayeredPane();
    final Dimension preferredTextFieldPanelSize = myTextFieldPanel.getPreferredSize();
    final int x = (layeredPane.getWidth() - preferredTextFieldPanelSize.width) / 2;
    final int paneHeight = layeredPane.getHeight();
    final int y = paneHeight / 3 - preferredTextFieldPanelSize.height / 2;

    VISIBLE_LIST_SIZE_LIMIT =
      Math.max(10, (paneHeight - (y + preferredTextFieldPanelSize.height)) / (preferredTextFieldPanelSize.height / 2) - 1);

    ComponentPopupBuilder builder = JBPopupFactory.getInstance().createComponentPopupBuilder(myTextFieldPanel, myTextField);
    builder.setLocateWithinScreenBounds(false);
    builder.setKeyEventHandler(event -> {
      if (myTextPopup == null || !AbstractPopup.isCloseRequest(event) || !myTextPopup.isCancelKeyEnabled()) {
        return false;
      }

      IdeFocusManager focusManager = IdeFocusManager.getInstance(myProject);
      if (isDescendingFromTemporarilyFocusableToolWindow(focusManager.getFocusOwner())) {
        focusManager.requestFocus(myTextField, true);
        return false;
      }
      else {
        myTextPopup.cancel(event);
        return true;
      }
    }).setCancelCallback(() -> {
      myTextPopup = null;
      close(false);
      return Boolean.TRUE;
    }).setFocusable(true).setRequestFocus(true).setModalContext(false).setCancelOnClickOutside(false);

    Point point = new Point(x, y);
    SwingUtilities.convertPointToScreen(point, layeredPane);
    Rectangle bounds = new Rectangle(point, new Dimension(preferredTextFieldPanelSize.width + 20, preferredTextFieldPanelSize.height));
    myTextPopup = builder.createPopup();
    myTextPopup.setSize(bounds.getSize());
    myTextPopup.setLocation(bounds.getLocation());

    MnemonicHelper.init(myTextFieldPanel);
    if (myProject != null && !myProject.isDefault()) {
      DaemonCodeAnalyzer.getInstance(myProject).disableUpdateByTimer(myTextPopup);
    }

    Disposer.register(myTextPopup, new Disposable() {
      @Override
      public void dispose() {
        cancelListUpdater();
      }
    });
    myTextPopup.show(layeredPane);
  }

  @Override
  @NotNull
  protected ModalityState getModalityStateForTextBox() {
    return ModalityState.stateForComponent(myTextField);
  }

<<<<<<< HEAD
  @Override
  protected boolean isCheckboxSelected() {
    return myCheckBox.isSelected();
  }
=======
  protected void rebuildList(final int pos,
                             final int delay,
                             @NotNull final ModalityState modalityState,
                             @Nullable final Runnable postRunnable) {
    ApplicationManager.getApplication().assertIsDispatchThread();
    if (!myInitialized) {
      return;
    }

    myAlarm.cancelAllRequests();

    if (delay > 0) {
      myAlarm.addRequest(() -> rebuildList(pos, 0, modalityState, postRunnable), delay, ModalityState.stateForComponent(myTextField));
      return;
    }

    myListUpdater.cancelAll();

    final CalcElementsThread calcElementsThread = myCalcElementsThread;
    if (calcElementsThread != null) {
      calcElementsThread.cancel();
    }

    final String text = getTrimmedText();
    if (!canShowListForEmptyPattern() && text.isEmpty()) {
      myListModel.removeAll();
      hideList();
      myTextFieldPanel.hideHint();
      myCard.show(myCardContainer, CHECK_BOX_CARD);
      return;
    }
>>>>>>> bd50525b

  @Override
  protected void configureListRenderer() {
    ListCellRenderer cellRenderer = myList.getCellRenderer();
    if (cellRenderer instanceof ExpandedItemListCellRendererWrapper) {
      cellRenderer = ((ExpandedItemListCellRendererWrapper)cellRenderer).getWrappee();
    }
    final String pattern = patternToLowerCase(transformPattern(text));
    final Matcher matcher = buildPatternMatcher(isSearchInAnyPlace() ? "*" + pattern : pattern);
    if (cellRenderer instanceof MatcherHolder) {
<<<<<<< HEAD
      final String pattern = patternToLowerCase(transformPattern(getTrimmedText()));
      final Matcher matcher = buildPatternMatcher(isSearchInAnyPlace() ? "*" + pattern : pattern);
      ((MatcherHolder)cellRenderer).setPatternMatcher(matcher);
    }
=======
      ((MatcherHolder)cellRenderer).setPatternMatcher(matcher);
    }
    MatcherHolder.associateMatcher(myList, matcher);

    scheduleCalcElements(text, myCheckBox.isSelected(), modalityState, elements -> {
      ApplicationManager.getApplication().assertIsDispatchThread();
      backgroundCalculationFinished(elements, pos);

      if (postRunnable != null) {
        postRunnable.run();
      }
    });
>>>>>>> bd50525b
  }

  @Override
  protected void setHasResults(boolean b) {
    myTextField.setForeground(b ? UIUtil.getTextFieldForeground() : JBColor.red);
  }

  @Override
  protected void selectItem(int selectionPos) {
    if (!myListModel.isEmpty()) {
      int pos = selectionPos <= 0 ? detectBestStatisticalPosition() : selectionPos;
      ScrollingUtil.selectItem(myList, Math.min(pos, myListModel.size() - 1));
    }
  }

  @Override
  protected void setElementsToList(int pos, @NotNull Collection<?> elements) {
    super.setElementsToList(pos, elements);
     if (isCloseByFocusLost() && Registry.is("focus.follows.mouse.workarounds")) {
      PointerInfo pointerInfo = MouseInfo.getPointerInfo();
      if (pointerInfo != null) {
        myFocusPoint = pointerInfo.getLocation();
      }
    }
<<<<<<< HEAD
  }

  @Override
  protected void repositionHint() {
    myTextFieldPanel.repositionHint();
  }

  @Override
  protected void updateVisibleRowCount() {
    myList.setVisibleRowCount(Math.min(VISIBLE_LIST_SIZE_LIMIT, myList.getModel().getSize()));
  }

  @Override
=======
    if (elements.isEmpty()) {
      myListModel.removeAll();
      myTextField.setForeground(JBColor.red);
      myListUpdater.cancelAll();
      hideList();
      return;
    }

    Object[] oldElements = myListModel.getItems().toArray();
    Object[] newElements = elements.toArray();
    List<ModelDiff.Cmd> commands = ModelDiff.createDiffCmds(myListModel, oldElements, newElements);
    if (commands == null) {
      return; // Nothing changed
    }

    myTextField.setForeground(UIUtil.getTextFieldForeground());
    if (commands.isEmpty()) {
      if (pos <= 0) {
        pos = calcSelectedIndex(newElements, getTrimmedText());
      }

      ScrollingUtil.selectItem(myList, Math.min(pos, myListModel.getSize() - 1));
      myList.setVisibleRowCount(Math.min(VISIBLE_LIST_SIZE_LIMIT, myList.getModel().getSize()));
      showList();
      myTextFieldPanel.repositionHint();
    }
    else {
      showList();
      myListUpdater.appendToModel(commands, pos);
    }
  }

  @VisibleForTesting
  public int calcSelectedIndex(Object[] modelElements, String trimmedText) {
    if (myModel instanceof Comparator) {
      return 0;
    }

    Matcher matcher = buildPatternMatcher(transformPattern(trimmedText));
    final String statContext = statisticsContext();
    Comparator<Object> itemComparator = Comparator.
      comparing(e -> trimmedText.equalsIgnoreCase(myModel.getElementName(e))).
      thenComparing(e -> matchingDegree(matcher, e)).
      thenComparing(e -> getUseCount(statContext, e)).
      reversed();

    int bestPosition = 0;
    for (int i = 1; i < modelElements.length; i++) {
      final Object modelElement = modelElements[i];
      if (EXTRA_ELEM.equals(modelElement) || NON_PREFIX_SEPARATOR.equals(modelElement)) continue;

      if (itemComparator.compare(modelElement, modelElements[bestPosition]) < 0) {
        bestPosition = i;
      }
    }

    if (bestPosition < modelElements.length - 1 && modelElements[bestPosition] == NON_PREFIX_SEPARATOR) {
      bestPosition++;
    }

    return bestPosition;
  }

  private int getUseCount(String statContext, Object modelElement) {
    String text = myModel.getFullName(modelElement);
    return text == null ? Integer.MIN_VALUE : StatisticsManager.getInstance().getUseCount(new StatisticsInfo(statContext, text));
  }

  private int matchingDegree(Matcher matcher, Object modelElement) {
    String name = myModel.getElementName(modelElement);
    return name != null && matcher instanceof MinusculeMatcher ? ((MinusculeMatcher)matcher).matchingDegree(name) : Integer.MIN_VALUE;
  }

  @NotNull
  @NonNls
  protected String statisticsContext() {
    return "choose_by_name#" + myModel.getPromptText() + "#" + myCheckBox.isSelected() + "#" + getTrimmedText();
  }

  private static class MyListModel<T> extends CollectionListModel<T> implements ModelDiff.Model<T> {
    @Override
    public void addToModel(int idx, T element) {
      add(Math.min(idx, getSize()), element);
    }

    @Override
    public void addAllToModel(int index, List<T> elements) {
      addAll(Math.min(index, getSize()), elements);
    }

    @Override
    public void removeRangeFromModel(int start, int end) {
      if (start < getSize() && !isEmpty()) {
        removeRange(start, Math.min(end, getSize() - 1));
      }
    }
  }

  private class ListUpdater {
    private final Alarm myAlarm = new Alarm(Alarm.ThreadToUse.SWING_THREAD);
    private static final int DELAY = 10;
    private static final int MAX_BLOCKING_TIME = 30;
    private final List<ModelDiff.Cmd> myCommands = Collections.synchronizedList(new ArrayList<ModelDiff.Cmd>());

    public void cancelAll() {
      myCommands.clear();
      myAlarm.cancelAllRequests();
    }

    public void appendToModel(@NotNull List<ModelDiff.Cmd> commands, final int selectionPos) {
      myAlarm.cancelAllRequests();
      myCommands.addAll(commands);

      if (myCommands.isEmpty() || checkDisposed()) {
        return;
      }
      myAlarm.addRequest(new Runnable() {
        @Override
        public void run() {
          if (checkDisposed()) {
            return;
          }
          final long startTime = System.currentTimeMillis();
          while (!myCommands.isEmpty() && System.currentTimeMillis() - startTime < MAX_BLOCKING_TIME) {
            final ModelDiff.Cmd cmd = myCommands.remove(0);
            cmd.apply();
          }

          myList.setVisibleRowCount(Math.min(VISIBLE_LIST_SIZE_LIMIT, myList.getModel().getSize()));

          if (!myCommands.isEmpty()) {
            myAlarm.addRequest(this, DELAY);
          }
          if (!checkDisposed()) {
            showList();
            myTextFieldPanel.repositionHint();

            if (!myListModel.isEmpty()) {
              int pos = selectionPos <= 0 ? calcSelectedIndex(myListModel.getItems().toArray(), ChooseByNameBase.this.getTrimmedText()) : selectionPos;
              ScrollingUtil.selectItem(myList, Math.min(pos, myListModel.getSize() - 1));
            }
          }
        }
      }, DELAY);
    }

  }

  @Deprecated
  public boolean hasPostponedAction() {
    return false;
  }

  protected abstract void showList();

  protected abstract void hideList();

  protected abstract void close(boolean isOk);

>>>>>>> bd50525b
  @Nullable
  public Object getChosenElement() {
    final List<Object> elements = getChosenElements();
    return elements != null && elements.size() == 1 ? elements.get(0) : null;
  }

  @Override
  protected List<Object> getChosenElements() {
    return ContainerUtil.filter(myList.getSelectedValues(), o -> o != EXTRA_ELEM && o != NON_PREFIX_SEPARATOR);
  }

  protected final class MyTextField extends JTextField implements PopupOwner, TypeSafeDataProvider {
    private final KeyStroke myCompletionKeyStroke;
    private final KeyStroke forwardStroke;
    private final KeyStroke backStroke;

    private boolean completionKeyStrokeHappened = false;

    private MyTextField() {
      super(40);
      if (!UIUtil.isUnderGTKLookAndFeel()) {
        if (SystemInfo.isMac && UIUtil.isUnderIntelliJLaF()) {
          if (!(getUI() instanceof MacIntelliJTextFieldUI)) {
            setUI(MacIntelliJTextFieldUI.createUI(this));
          }
          setBorder(new MacIntelliJTextBorder());
        }
        else {
          if (!(getUI() instanceof DarculaTextFieldUI)) {
            setUI(DarculaTextFieldUI.createUI(this));
          }
          setBorder(new DarculaTextBorder());
        }
      }
      enableEvents(AWTEvent.KEY_EVENT_MASK);
      myCompletionKeyStroke = getShortcut(IdeActions.ACTION_CODE_COMPLETION);
      forwardStroke = getShortcut(IdeActions.ACTION_GOTO_FORWARD);
      backStroke = getShortcut(IdeActions.ACTION_GOTO_BACK);
      setFocusTraversalKeysEnabled(false);
      putClientProperty("JTextField.variant", "search");
      setDocument(new PlainDocument() {
        @Override
        public void insertString(int offs, String str, AttributeSet a) throws BadLocationException {
          super.insertString(offs, str, a);
          if (str != null && str.length() > 1) {
            handlePaste(str);
          }
        }
      });
    }

    @Nullable
    private KeyStroke getShortcut(String actionCodeCompletion) {
      final Shortcut[] shortcuts = KeymapManager.getInstance().getActiveKeymap().getShortcuts(actionCodeCompletion);
      for (final Shortcut shortcut : shortcuts) {
        if (shortcut instanceof KeyboardShortcut) {
          return ((KeyboardShortcut)shortcut).getFirstKeyStroke();
        }
      }
      return null;
    }

    @Override
    public void calcData(final DataKey key, @NotNull final DataSink sink) {
      if (LangDataKeys.POSITION_ADJUSTER_POPUP.equals(key)) {
        if (myDropdownPopup != null && myDropdownPopup.isVisible()) {
          sink.put(key, myDropdownPopup);
        }
      }
      else if (LangDataKeys.PARENT_POPUP.equals(key)) {
        if (myTextPopup != null && myTextPopup.isVisible()) {
          sink.put(key, myTextPopup);
        }
      }
    }

    @Override
    protected void processKeyEvent(@NotNull KeyEvent e) {
      final KeyStroke keyStroke = KeyStroke.getKeyStrokeForEvent(e);

      if (myCompletionKeyStroke != null && keyStroke.equals(myCompletionKeyStroke)) {
        completionKeyStrokeHappened = true;
        e.consume();
        final String pattern = getTrimmedText();
        final int oldPos = myList.getSelectedIndex();
        myHistory.add(Pair.create(pattern, oldPos));
        final Runnable postRunnable = () -> fillInCommonPrefix(pattern);
        rebuildList(0, 0, ModalityState.current(), postRunnable);
        return;
      }
      if (backStroke != null && keyStroke.equals(backStroke)) {
        e.consume();
        if (!myHistory.isEmpty()) {
          final String oldText = getTrimmedText();
          final int oldPos = myList.getSelectedIndex();
          final Pair<String, Integer> last = myHistory.remove(myHistory.size() - 1);
          myTextField.setText(last.first);
          myFuture.add(Pair.create(oldText, oldPos));
          rebuildList(0, 0, ModalityState.current(), null);
        }
        return;
      }
      if (forwardStroke != null && keyStroke.equals(forwardStroke)) {
        e.consume();
        if (!myFuture.isEmpty()) {
          final String oldText = getTrimmedText();
          final int oldPos = myList.getSelectedIndex();
          final Pair<String, Integer> next = myFuture.remove(myFuture.size() - 1);
          myTextField.setText(next.first);
          myHistory.add(Pair.create(oldText, oldPos));
          rebuildList(0, 0, ModalityState.current(), null);
        }
        return;
      }
      int position = myTextField.getCaretPosition();
      int code = keyStroke.getKeyCode();
      int modifiers = keyStroke.getModifiers();
      try {
        super.processKeyEvent(e);
      }
      catch (NullPointerException e1) {
        if (!Patches.SUN_BUG_ID_6322854) {
          throw e1;
        }
      }
      finally {
        if ((code == KeyEvent.VK_UP || code == KeyEvent.VK_DOWN) && modifiers == 0) {
          myTextField.setCaretPosition(position);
        }
      }
    }

    private void fillInCommonPrefix(@NotNull final String pattern) {
      final List<String> list = myProvider.filterNames(ChooseByNameBase.this, getNames(isCheckboxSelected()), pattern);
      if (list.isEmpty()) return;

      if (isComplexPattern(pattern)) return; //TODO: support '*'
      final String oldText = getTrimmedText();
      final int oldPos = myList.getSelectedIndex();

      String commonPrefix = null;
      if (!list.isEmpty()) {
        for (String name : list) {
          final String string = name.toLowerCase();
          if (commonPrefix == null) {
            commonPrefix = string;
          }
          else {
            while (!commonPrefix.isEmpty()) {
              if (string.startsWith(commonPrefix)) {
                break;
              }
              commonPrefix = commonPrefix.substring(0, commonPrefix.length() - 1);
            }
            if (commonPrefix.isEmpty()) break;
          }
        }
        commonPrefix = list.get(0).substring(0, commonPrefix.length());
        for (int i = 1; i < list.size(); i++) {
          final String string = list.get(i).substring(0, commonPrefix.length());
          if (!string.equals(commonPrefix)) {
            commonPrefix = commonPrefix.toLowerCase();
            break;
          }
        }
      }
      if (commonPrefix == null) commonPrefix = "";
      if (!StringUtil.startsWithIgnoreCase(commonPrefix, pattern)) {
        commonPrefix = pattern;
      }
      final String newPattern = commonPrefix;

      myHistory.add(Pair.create(oldText, oldPos));
      myTextField.setText(newPattern);
      myTextField.setCaretPosition(newPattern.length());

      rebuildList(false);
    }

    private boolean isComplexPattern(@NotNull final String pattern) {
      if (pattern.indexOf('*') >= 0) return true;
      for (String s : myModel.getSeparators()) {
        if (pattern.contains(s)) return true;
      }

      return false;
    }

    @Override
    @Nullable
    public Point getBestPopupPosition() {
      return new Point(myTextFieldPanel.getWidth(), getHeight());
    }

    @Override
    protected void paintComponent(@NotNull final Graphics g) {
      GraphicsUtil.setupAntialiasing(g);
      super.paintComponent(g);
    }

    public boolean isCompletionKeyStroke() {
      return completionKeyStrokeHappened;
    }
  }

  @Override
  protected void handlePaste(String str) {
    if (!myInitIsDone) return;
    if (myModel instanceof GotoClassModel2 && isFileName(str)) {
      //noinspection SSBasedInspection
      SwingUtilities.invokeLater(() -> {
        GotoFileAction gotoFile = new GotoFileAction();
        DataContext context = DataManager.getInstance().getDataContext(myTextField);
        gotoFile.actionPerformed(AnActionEvent.createFromAnAction(gotoFile, null, ActionPlaces.UNKNOWN, context));
      });
    }
  }

  public static Component renderNonPrefixSeparatorComponent(Color backgroundColor) {
    final JPanel panel = new JPanel(new BorderLayout());
    final JSeparator separator = new JSeparator(SwingConstants.HORIZONTAL);
    panel.add(separator, BorderLayout.CENTER);
    if (!UIUtil.isUnderAquaBasedLookAndFeel()) {
      panel.setBorder(new EmptyBorder(3, 0, 2, 0));
    }
    panel.setBackground(backgroundColor);
    return panel;
  }

<<<<<<< HEAD
=======
  private class CalcElementsThread extends ReadTask {
    private final String myPattern;
    private final boolean myCheckboxState;
    private final Consumer<Set<?>> myCallback;
    private final ModalityState myModalityState;

    private final ProgressIndicator myProgress = new ProgressIndicatorBase();

    CalcElementsThread(String pattern,
                       boolean checkboxState,
                       Consumer<Set<?>> callback,
                       @NotNull ModalityState modalityState) {
      myPattern = pattern;
      myCheckboxState = checkboxState;
      myCallback = callback;
      myModalityState = modalityState;
    }

    private final Alarm myShowCardAlarm = new Alarm();

    void scheduleThread() {
      ApplicationManager.getApplication().assertIsDispatchThread();
      myCalcElementsThread = this;
      showCard(SEARCHING_CARD, 200);
      ProgressIndicatorUtils.scheduleWithWriteActionPriority(myProgress, this);
    }

    @Override
    public Continuation runBackgroundProcess(@NotNull final ProgressIndicator indicator) {
      if (DumbService.isDumbAware(myModel)) return super.runBackgroundProcess(indicator);

      return DumbService.getInstance(myProject).runReadActionInSmartMode(() -> performInReadAction(indicator));
    }

    @Nullable
    @Override
    public Continuation performInReadAction(@NotNull ProgressIndicator indicator) throws ProcessCanceledException {
      if (myProject != null && myProject.isDisposed()) return null;

      final Set<Object> elements = new LinkedHashSet<>();
      boolean scopeExpanded = populateElements(elements);
      final String cardToShow = elements.isEmpty() ? NOT_FOUND_CARD : scopeExpanded ? NOT_FOUND_IN_PROJECT_CARD : CHECK_BOX_CARD;

      Set<Object> filtered = filter(elements);
      return new Continuation(() -> {
        if (!checkDisposed() && !myProgress.isCanceled()) {
          CalcElementsThread currentBgProcess = myCalcElementsThread;
          LOG.assertTrue(currentBgProcess == this, currentBgProcess);

          showCard(cardToShow, 0);

          myCallback.consume(filtered);
        }
      }, myModalityState);
    }

    private boolean populateElements(Set<Object> elements) {
      boolean scopeExpanded = false;
      try {
        scopeExpanded = fillWithScopeExpansion(elements, myPattern);

        String lowerCased = patternToLowerCase(myPattern);
        if (elements.isEmpty() && !lowerCased.equals(myPattern)) {
          scopeExpanded = fillWithScopeExpansion(elements, lowerCased);
        }
      }
      catch (ProcessCanceledException e) {
        throw e;
      }
      catch (Exception e) {
        LOG.error(e);
      }
      return scopeExpanded;
    }

    private boolean fillWithScopeExpansion(Set<Object> elements, String pattern) {
      if (!ourLoadNamesEachTime) ensureNamesLoaded(myCheckboxState);
      addElementsByPattern(pattern, elements, myProgress, myCheckboxState);

      if (elements.isEmpty() && !myCheckboxState) {
        if (!ourLoadNamesEachTime) ensureNamesLoaded(true);
        addElementsByPattern(pattern, elements, myProgress, true);
        return true;
      }
      return false;
    }

    @Override
    public void onCanceled(@NotNull ProgressIndicator indicator) {
      LOG.assertTrue(myCalcElementsThread == this, myCalcElementsThread);
      new CalcElementsThread(myPattern, myCheckboxState, myCallback, myModalityState).scheduleThread();
    }

    private void addElementsByPattern(@NotNull String pattern,
                                      @NotNull final Set<Object> elements,
                                      @NotNull final ProgressIndicator indicator,
                                      boolean everywhere) {
      long start = System.currentTimeMillis();
      myProvider.filterElements(
        ChooseByNameBase.this, pattern, everywhere,
        indicator,
        o -> {
          if (indicator.isCanceled()) return false;
          elements.add(o);

          if (isOverflow(elements)) {
            elements.add(EXTRA_ELEM);
            return false;
          }
          return true;
        }
      );
      if (myAlwaysHasMore) {
        elements.add(EXTRA_ELEM);
      }
      if (ContributorsBasedGotoByModel.LOG.isDebugEnabled()) {
        long end = System.currentTimeMillis();
        ContributorsBasedGotoByModel.LOG.debug("addElementsByPattern("+pattern+"): "+(end-start)+"ms; "+elements.size()+" elements");
      }
    }

    private void showCard(final String card, final int delay) {
      if (ApplicationManager.getApplication().isUnitTestMode()) return;
      myShowCardAlarm.cancelAllRequests();
      myShowCardAlarm.addRequest(() -> {
        if (!myProgress.isCanceled()) {
          myCard.show(myCardContainer, card);
        }
      }, delay, myModalityState);
    }

    protected boolean isOverflow(@NotNull Set<Object> elementsArray) {
      return elementsArray.size() >= myMaximumListSizeLimit;
    }

    private void cancel() {
      ApplicationManager.getApplication().assertIsDispatchThread();
      myProgress.cancel();
    }

  }

  @NotNull
  private static String patternToLowerCase(String pattern) {
    return pattern.toLowerCase(Locale.US);
  }


  public boolean canShowListForEmptyPattern() {
    return isShowListForEmptyPattern() || isShowListAfterCompletionKeyStroke() && lastKeyStrokeIsCompletion();
  }
>>>>>>> bd50525b

  @Override
  protected boolean lastKeyStrokeIsCompletion() {
    return myTextField.isCompletionKeyStroke();
  }

  protected static class HintLabel extends JLabel {
    protected HintLabel(String text) {
      super(text, RIGHT);
      setForeground(Color.darkGray);
    }
  }

<<<<<<< HEAD
=======
  public int getMaximumListSizeLimit() {
    return myMaximumListSizeLimit;
  }

  public void setMaximumListSizeLimit(final int maximumListSizeLimit) {
    myMaximumListSizeLimit = maximumListSizeLimit;
  }

  public void setListSizeIncreasing(final int listSizeIncreasing) {
    myListSizeIncreasing = listSizeIncreasing;
  }

  /**
   * Display <tt>...</tt> item at the end of the list regardless of whether it was filled up or not.
   * This option can be useful in cases, when it can't be said beforehand, that the next call to {@link ChooseByNameItemProvider}
   * won't give new items.
   */
  public void setAlwaysHasMore(boolean enabled) {
    myAlwaysHasMore = enabled;
  }

  private static final String ACTION_NAME = "Show All in View";

>>>>>>> bd50525b
  private abstract class ShowFindUsagesAction extends DumbAwareAction {
    public ShowFindUsagesAction() {
      super(ACTION_NAME, ACTION_NAME, AllIcons.General.AutohideOff);
    }

    @Override
    public void actionPerformed(@NotNull final AnActionEvent e) {
      cancelListUpdater();

      final UsageViewPresentation presentation = new UsageViewPresentation();
      final String text = getTrimmedText();
      final String prefixPattern = myFindUsagesTitle + " \'" + text + "\'";
      final String nonPrefixPattern = myFindUsagesTitle + " \'*" + text + "*\'";
      presentation.setCodeUsagesString(prefixPattern);
      presentation.setUsagesInGeneratedCodeString(prefixPattern + " in generated code");
      presentation.setDynamicUsagesString(nonPrefixPattern);
      presentation.setTabName(prefixPattern);
      presentation.setTabText(prefixPattern);
      presentation.setTargetsNodeText("Unsorted " + patternToLowerCase(prefixPattern));
      final Object[][] elements = getElements();
      final List<PsiElement> targets = new ArrayList<>();
      final Set<Usage> usages = new LinkedHashSet<>();
      fillUsages(Arrays.asList(elements[0]), usages, targets, false);
      fillUsages(Arrays.asList(elements[1]), usages, targets, true);
      if (myListModel.contains(EXTRA_ELEM)) { //start searching for the rest
<<<<<<< HEAD
        final boolean everywhere = isCheckboxSelected();
        final Set<Object> prefixMatchElementsArray = new LinkedHashSet<Object>();
        final Set<Object> nonPrefixMatchElementsArray = new LinkedHashSet<Object>();
=======
        final boolean everywhere = myCheckBox.isSelected();
        final Set<Object> prefixMatchElementsArray = new LinkedHashSet<>();
        final Set<Object> nonPrefixMatchElementsArray = new LinkedHashSet<>();
>>>>>>> bd50525b
        hideHint();
        ProgressManager.getInstance().run(new Task.Modal(myProject, prefixPattern, true) {
          private ChooseByNameBase.CalcElementsThread myCalcUsagesThread;

          @Override
          public void run(@NotNull final ProgressIndicator indicator) {
            ensureNamesLoaded(everywhere);
            indicator.setIndeterminate(true);
            final TooManyUsagesStatus tooManyUsagesStatus = TooManyUsagesStatus.createFor(indicator);
            myCalcUsagesThread = new CalcElementsThread(text, everywhere, null, ModalityState.NON_MODAL) {
              @Override
              protected boolean isOverflow(@NotNull Set<Object> elementsArray) {
                tooManyUsagesStatus.pauseProcessingIfTooManyUsages();
                if (elementsArray.size() > UsageLimitUtil.USAGES_LIMIT - myMaximumListSizeLimit &&
                    tooManyUsagesStatus.switchTooManyUsagesStatus()) {
                  int usageCount = elementsArray.size() + myMaximumListSizeLimit;
                  UsageViewManagerImpl
                    .showTooManyUsagesWarning(getProject(), tooManyUsagesStatus, indicator, presentation, usageCount, null);
                }
                return false;
              }
            };

            ApplicationManager.getApplication().runReadAction(() -> {
              boolean anyPlace = isSearchInAnyPlace();
              setSearchInAnyPlace(false);
              myCalcUsagesThread.addElementsByPattern(text, prefixMatchElementsArray, indicator, everywhere);
              setSearchInAnyPlace(anyPlace);

              if (anyPlace && !indicator.isCanceled()) {
                myCalcUsagesThread.addElementsByPattern(text, nonPrefixMatchElementsArray, indicator, everywhere);
                nonPrefixMatchElementsArray.removeAll(prefixMatchElementsArray);
              }

              indicator.setText("Prepare...");
              fillUsages(prefixMatchElementsArray, usages, targets, false);
              fillUsages(nonPrefixMatchElementsArray, usages, targets, true);
            });
          }

          @Override
          public void onSuccess() {
            showUsageView(targets, usages, presentation);
          }

          @Override
          public void onCancel() {
            myCalcUsagesThread.cancel();
          }

          @Override
          public void onThrowable(@NotNull Throwable error) {
            super.onThrowable(error);
            myCalcUsagesThread.cancel();
          }
        });
      }
      else {
        hideHint();
        showUsageView(targets, usages, presentation);
      }
    }

    private void fillUsages(Collection<Object> matchElementsArray,
                            Collection<Usage> usages,
                            List<PsiElement> targets,
                            final boolean separateGroup) {
      for (Object o : matchElementsArray) {
        if (o instanceof PsiElement) {
          PsiElement element = (PsiElement)o;
          if (element.getTextRange() != null) {
            usages.add(new MyUsageInfo2UsageAdapter(element, separateGroup));
          }
          else {
            targets.add(element);
          }
        }
      }
    }

    private void showUsageView(@NotNull List<PsiElement> targets,
                               @NotNull Collection<Usage> usages,
                               @NotNull UsageViewPresentation presentation) {
      UsageTarget[] usageTargets =
        targets.isEmpty() ? UsageTarget.EMPTY_ARRAY : PsiElement2UsageTargetAdapter.convert(PsiUtilCore.toPsiElementArray(targets));
      UsageViewManager.getInstance(myProject).showUsages(usageTargets, usages.toArray(new Usage[usages.size()]), presentation);
    }

    @Override
    public void update(@NotNull AnActionEvent e) {
      if (myFindUsagesTitle == null || myProject == null) {
        e.getPresentation().setVisible(false);
        return;
      }
      final Object[][] elements = getElements();
      e.getPresentation().setEnabled(elements != null && elements[0].length + elements[1].length > 0);
    }

    public abstract Object[][] getElements();
  }

<<<<<<< HEAD
  @Override
=======
  private static class MyUsageInfo2UsageAdapter extends UsageInfo2UsageAdapter {
    private final PsiElement myElement;
    private final boolean mySeparateGroup;

    MyUsageInfo2UsageAdapter(@NotNull PsiElement element, boolean separateGroup) {
      super(new UsageInfo(element) {
        @Override
        public boolean isDynamicUsage() {
          return separateGroup || super.isDynamicUsage();
        }
      });
      myElement = element;
      mySeparateGroup = separateGroup;
    }

    @Override
    public boolean equals(Object o) {
      if (this == o) return true;
      if (!(o instanceof MyUsageInfo2UsageAdapter)) return false;

      MyUsageInfo2UsageAdapter adapter = (MyUsageInfo2UsageAdapter)o;

      if (mySeparateGroup != adapter.mySeparateGroup) return false;
      if (!myElement.equals(adapter.myElement)) return false;

      return true;
    }

    @Override
    public int hashCode() {
      int result = myElement.hashCode();
      result = 31 * result + (mySeparateGroup ? 1 : 0);
      return result;
    }
  }

>>>>>>> bd50525b
  public JTextField getTextField() {
    return myTextField;
  }
}<|MERGE_RESOLUTION|>--- conflicted
+++ resolved
@@ -16,7 +16,6 @@
 
 package com.intellij.ide.util.gotoByName;
 
-import com.google.common.annotations.VisibleForTesting;
 import com.intellij.Patches;
 import com.intellij.codeInsight.daemon.DaemonCodeAnalyzer;
 import com.intellij.find.findUsages.PsiElement2UsageTargetAdapter;
@@ -26,16 +25,11 @@
 import com.intellij.ide.actions.ChooseByNameItemProvider;
 import com.intellij.ide.actions.CopyReferenceAction;
 import com.intellij.ide.actions.GotoFileAction;
-<<<<<<< HEAD
-import com.intellij.ide.actions.WindowAction;
 import com.intellij.ide.ui.UISettings;
-=======
->>>>>>> bd50525b
 import com.intellij.ide.ui.laf.darcula.ui.DarculaTextBorder;
 import com.intellij.ide.ui.laf.darcula.ui.DarculaTextFieldUI;
 import com.intellij.ide.ui.laf.intellij.MacIntelliJTextBorder;
 import com.intellij.ide.ui.laf.intellij.MacIntelliJTextFieldUI;
-import com.intellij.openapi.Disposable;
 import com.intellij.openapi.MnemonicHelper;
 import com.intellij.openapi.actionSystem.*;
 import com.intellij.openapi.application.ApplicationManager;
@@ -43,11 +37,6 @@
 import com.intellij.openapi.editor.colors.EditorColorsManager;
 import com.intellij.openapi.editor.colors.EditorColorsScheme;
 import com.intellij.openapi.editor.ex.util.EditorUtil;
-<<<<<<< HEAD
-=======
-import com.intellij.openapi.fileTypes.UnknownFileType;
-import com.intellij.openapi.fileTypes.ex.FileTypeManagerEx;
->>>>>>> bd50525b
 import com.intellij.openapi.keymap.KeymapManager;
 import com.intellij.openapi.keymap.KeymapUtil;
 import com.intellij.openapi.progress.ProgressIndicator;
@@ -77,12 +66,6 @@
 import com.intellij.usageView.UsageInfo;
 import com.intellij.usages.*;
 import com.intellij.usages.impl.UsageViewManagerImpl;
-<<<<<<< HEAD
-import com.intellij.util.BooleanFunction;
-=======
-import com.intellij.util.Alarm;
-import com.intellij.util.Consumer;
->>>>>>> bd50525b
 import com.intellij.util.containers.ContainerUtil;
 import com.intellij.util.text.Matcher;
 import com.intellij.util.text.MatcherHolder;
@@ -120,55 +103,14 @@
   private JComponent myToolArea;
 
   protected JScrollPane myListScrollPane; // Located in the layered pane
-<<<<<<< HEAD
   protected final JList myList = new JBList(myListModel);
-=======
-  private final MyListModel<Object> myListModel = new MyListModel<>();
-  protected final JList myList = new JBList(myListModel);
-  private final List<Pair<String, Integer>> myHistory = ContainerUtil.newArrayList();
-  private final List<Pair<String, Integer>> myFuture = ContainerUtil.newArrayList();
-
-  protected ChooseByNamePopupComponent.Callback myActionListener;
-
-  protected final Alarm myAlarm = new Alarm();
-
-  private final ListUpdater myListUpdater = new ListUpdater();
-
-  private boolean myDisposedFlag = false;
->>>>>>> bd50525b
 
   protected JBPopup myTextPopup;
   protected JBPopup myDropdownPopup;
 
   private ShortcutSet myCheckBoxShortcut;
-<<<<<<< HEAD
   private Point myFocusPoint;
 
-=======
-  protected boolean myInitIsDone;
-  static final boolean ourLoadNamesEachTime = FileBasedIndex.ourEnableTracingOfKeyHashToVirtualFileMapping;
-  private boolean myAlwaysHasMore = false;
-  private Point myFocusPoint;
-
-  public boolean checkDisposed() {
-    return myDisposedFlag;
-  }
-
-  public void setDisposed(boolean disposedFlag) {
-    myDisposedFlag = disposedFlag;
-    if (disposedFlag) {
-      setNamesSync(true, null);
-      setNamesSync(false, null);
-    }
-  }
-
-  private void setNamesSync(boolean checkboxState, @Nullable String[] value) {
-    synchronized (myNames) {
-      myNames[checkboxState ? 1 : 0] = value;
-    }
-  }
-
->>>>>>> bd50525b
   /**
    * @param initialText initial text which will be in the lookup text field
    */
@@ -364,21 +306,13 @@
     myCardContainer.setBorder(BorderFactory.createEmptyBorder(0, 0, 0, 4));  // space between checkbox and filter/show all in view buttons
 
     final String checkBoxName = myModel.getCheckBoxName();
-<<<<<<< HEAD
-    myCheckBox = new JCheckBox(
+    myCheckBox.setText(
       checkBoxName != null ? checkBoxName + (myCheckBoxShortcut != null && myCheckBoxShortcut.getShortcuts().length > 0 ? " (" +
                                                                                                                           KeymapUtil
                                                                                                                             .getShortcutsText(
                                                                                                                               myCheckBoxShortcut
                                                                                                                                 .getShortcuts()) +
                                                                                                                           ")" : "") : "");
-=======
-    myCheckBox.setText(checkBoxName != null ? checkBoxName +
-                                              (myCheckBoxShortcut != null && myCheckBoxShortcut.getShortcuts().length > 0
-                                               ? " (" + KeymapUtil.getShortcutsText(myCheckBoxShortcut.getShortcuts()) + ")"
-                                               : "")
-                                            : "");
->>>>>>> bd50525b
     myCheckBox.setAlignmentX(SwingConstants.RIGHT);
 
     if (!SystemInfo.isMac) {
@@ -434,7 +368,7 @@
     });
     final ActionToolbar actionToolbar = ActionManager.getInstance().createActionToolbar(ActionPlaces.UNKNOWN, group, true);
     actionToolbar.setLayoutPolicy(ActionToolbar.NOWRAP_LAYOUT_POLICY);
-    actionToolbar.updateActionsImmediately(); // we need valid ActionToolbar.getPreferredSize() to calc size of popup
+    actionToolbar.updateActionsImmediately();   // we need valid ActionToolbar.getPreferredSize() to calc size of popup
     final JComponent toolbarComponent = actionToolbar.getComponent();
     toolbarComponent.setBorder(null);
 
@@ -509,33 +443,6 @@
                   if (event.isOk()) {
                     hideHint();
                   }
-<<<<<<< HEAD
-                });
-              }
-              else {
-                Component oppositeComponent = e.getOppositeComponent();
-                if (oppositeComponent == myCheckBox) {
-                  IdeFocusManager.getInstance(myProject).requestFocus(myTextField, true);
-                  return;
-                }
-                if (oppositeComponent != null && !(oppositeComponent instanceof JFrame) &&
-                    myList.isShowing() &&
-                    (oppositeComponent == myList || SwingUtilities.isDescendingFrom(myList, oppositeComponent))) {
-                  IdeFocusManager.getInstance(myProject).requestFocus(myTextField, true);// Otherwise me may skip some KeyEvents
-                  return;
-                }
-
-                if (oppositeComponent != null && myProject != null && !myProject.isDisposed()) {
-                  ToolWindowManager toolWindowManager = ToolWindowManager.getInstance(myProject);
-                  ToolWindow toolWindow = toolWindowManager.getToolWindow(toolWindowManager.getActiveToolWindowId());
-                  if (toolWindow != null) {
-                    JComponent toolWindowComponent = toolWindow.getComponent();
-                    if (SwingUtilities.isDescendingFrom(oppositeComponent, toolWindowComponent)) {
-                      return; // Allow toolwindows to gain focus (used by QuickDoc shown in a toolwindow)
-                    }
-                  }
-=======
->>>>>>> bd50525b
                 }
               });
             }
@@ -552,8 +459,15 @@
                 return;
               }
 
-              if (isDescendingFromTemporarilyFocusableToolWindow(oppositeComponent)) {
-                return; // Allow toolwindows to gain focus (used by QuickDoc shown in a toolwindow)
+              if (oppositeComponent != null && myProject != null && !myProject.isDisposed()) {
+                ToolWindowManager toolWindowManager = ToolWindowManager.getInstance(myProject);
+                ToolWindow toolWindow = toolWindowManager.getToolWindow(toolWindowManager.getActiveToolWindowId());
+                if (toolWindow != null) {
+                  JComponent toolWindowComponent = toolWindow.getComponent();
+                  if (SwingUtilities.isDescendingFrom(oppositeComponent, toolWindowComponent)) {
+                    return; // Allow toolwindows to gain focus (used by QuickDoc shown in a toolwindow)
+                  }
+                }
               }
 
               hideHint();
@@ -563,12 +477,7 @@
       });
     }
 
-    myCheckBox.addItemListener(new ItemListener() {
-      @Override
-      public void itemStateChanged(@NotNull ItemEvent e) {
-        rebuildList(false);
-      }
-    });
+    myCheckBox.addItemListener(e -> rebuildList(false));
     myCheckBox.setFocusable(false);
 
     myTextField.getDocument().addDocumentListener(new DocumentAdapter() {
@@ -639,12 +548,7 @@
       }
     });
 
-    myTextField.addActionListener(new ActionListener() {
-      @Override
-      public void actionPerformed(@NotNull ActionEvent actionEvent) {
-        doClose(true);
-      }
-    });
+    myTextField.addActionListener(actionEvent -> doClose(true));
 
     myList.setFocusable(false);
     myList.setSelectionMode(allowMultipleSelection ? ListSelectionModel.MULTIPLE_INTERVAL_SELECTION : ListSelectionModel.SINGLE_SELECTION);
@@ -736,24 +640,8 @@
     myCheckBoxShortcut = shortcutSet;
   }
 
-<<<<<<< HEAD
   @Override
   protected void hideHint() {
-=======
-  @NotNull
-  private static Set<KeyStroke> getShortcuts(@NotNull String actionId) {
-    Set<KeyStroke> result = new HashSet<>();
-    for (Shortcut shortcut : KeymapManager.getInstance().getActiveKeymap().getShortcuts(actionId)) {
-      if (shortcut instanceof KeyboardShortcut) {
-        KeyboardShortcut keyboardShortcut = (KeyboardShortcut)shortcut;
-        result.add(keyboardShortcut.getFirstKeyStroke());
-      }
-    }
-    return result;
-  }
-
-  private void hideHint() {
->>>>>>> bd50525b
     if (!myTextFieldPanel.focusRequested()) {
       doClose(false);
       doHideHint();
@@ -782,93 +670,6 @@
     }
   }
 
-<<<<<<< HEAD
-=======
-  public String transformPattern(String pattern) {
-    return pattern;
-  }
-
-  protected void doClose(final boolean ok) {
-    if (checkDisposed()) return;
-
-    if (closeForbidden(ok)) return;
-
-    cancelListUpdater();
-    close(ok);
-
-    myListModel.removeAll();
-  }
-
-  protected boolean closeForbidden(boolean ok) {
-    return false;
-  }
-
-  protected void cancelListUpdater() {
-    ApplicationManager.getApplication().assertIsDispatchThread();
-    if (checkDisposed()) return;
-
-    final CalcElementsThread calcElementsThread = myCalcElementsThread;
-    if (calcElementsThread != null) {
-      calcElementsThread.cancel();
-      myCalcElementsThread = null;
-    }
-    myListUpdater.cancelAll();
-  }
-
-  @NotNull public String getTrimmedText() {
-    return StringUtil.trimLeading(StringUtil.notNullize(myTextField.getText()));
-  }
-
-  @NotNull
-  private synchronized String[] ensureNamesLoaded(boolean checkboxState) {
-    String[] cached = getNamesSync(checkboxState);
-    if (cached != null) return cached;
-
-    if (checkboxState &&
-        myModel instanceof ContributorsBasedGotoByModel &&
-        ((ContributorsBasedGotoByModel)myModel).sameNamesForProjectAndLibraries() &&
-        getNamesSync(false) != null) {
-      // there is no way in indices to have different keys for project symbols vs libraries, we always have same ones
-      String[] allNames = getNamesSync(false);
-      setNamesSync(true, allNames);
-      return allNames;
-    }
-
-    String[] result = myModel.getNames(checkboxState);
-    //noinspection ConstantConditions
-    assert result != null : "Model "+myModel+ "("+myModel.getClass()+") returned null names";
-    setNamesSync(checkboxState, result);
-
-    return result;
-  }
-
-  @NotNull
-  public String[] getNames(boolean checkboxState) {
-    if (ourLoadNamesEachTime) {
-      setNamesSync(checkboxState, null);
-      return ensureNamesLoaded(checkboxState);
-    }
-    return getNamesSync(checkboxState);
-  }
-
-  private String[] getNamesSync(boolean checkboxState) {
-    synchronized (myNames) {
-      return myNames[checkboxState ? 1 : 0];
-    }
-  }
-
-  @NotNull
-  protected Set<Object> filter(@NotNull Set<Object> elements) {
-    return elements;
-  }
-
-  protected abstract boolean isCheckboxVisible();
-
-  protected abstract boolean isShowListForEmptyPattern();
-
-  protected abstract boolean isCloseByFocusLost();
-
->>>>>>> bd50525b
   protected void showTextFieldPanel() {
     final JLayeredPane layeredPane = getLayeredPane();
     final Dimension preferredTextFieldPanelSize = myTextFieldPanel.getPreferredSize();
@@ -913,12 +714,7 @@
       DaemonCodeAnalyzer.getInstance(myProject).disableUpdateByTimer(myTextPopup);
     }
 
-    Disposer.register(myTextPopup, new Disposable() {
-      @Override
-      public void dispose() {
-        cancelListUpdater();
-      }
-    });
+    Disposer.register(myTextPopup, () -> cancelListUpdater());
     myTextPopup.show(layeredPane);
   }
 
@@ -928,44 +724,10 @@
     return ModalityState.stateForComponent(myTextField);
   }
 
-<<<<<<< HEAD
   @Override
   protected boolean isCheckboxSelected() {
     return myCheckBox.isSelected();
   }
-=======
-  protected void rebuildList(final int pos,
-                             final int delay,
-                             @NotNull final ModalityState modalityState,
-                             @Nullable final Runnable postRunnable) {
-    ApplicationManager.getApplication().assertIsDispatchThread();
-    if (!myInitialized) {
-      return;
-    }
-
-    myAlarm.cancelAllRequests();
-
-    if (delay > 0) {
-      myAlarm.addRequest(() -> rebuildList(pos, 0, modalityState, postRunnable), delay, ModalityState.stateForComponent(myTextField));
-      return;
-    }
-
-    myListUpdater.cancelAll();
-
-    final CalcElementsThread calcElementsThread = myCalcElementsThread;
-    if (calcElementsThread != null) {
-      calcElementsThread.cancel();
-    }
-
-    final String text = getTrimmedText();
-    if (!canShowListForEmptyPattern() && text.isEmpty()) {
-      myListModel.removeAll();
-      hideList();
-      myTextFieldPanel.hideHint();
-      myCard.show(myCardContainer, CHECK_BOX_CARD);
-      return;
-    }
->>>>>>> bd50525b
 
   @Override
   protected void configureListRenderer() {
@@ -973,28 +735,12 @@
     if (cellRenderer instanceof ExpandedItemListCellRendererWrapper) {
       cellRenderer = ((ExpandedItemListCellRendererWrapper)cellRenderer).getWrappee();
     }
-    final String pattern = patternToLowerCase(transformPattern(text));
+    final String pattern = patternToLowerCase(transformPattern(getTrimmedText()));
     final Matcher matcher = buildPatternMatcher(isSearchInAnyPlace() ? "*" + pattern : pattern);
     if (cellRenderer instanceof MatcherHolder) {
-<<<<<<< HEAD
-      final String pattern = patternToLowerCase(transformPattern(getTrimmedText()));
-      final Matcher matcher = buildPatternMatcher(isSearchInAnyPlace() ? "*" + pattern : pattern);
       ((MatcherHolder)cellRenderer).setPatternMatcher(matcher);
     }
-=======
-      ((MatcherHolder)cellRenderer).setPatternMatcher(matcher);
-    }
     MatcherHolder.associateMatcher(myList, matcher);
-
-    scheduleCalcElements(text, myCheckBox.isSelected(), modalityState, elements -> {
-      ApplicationManager.getApplication().assertIsDispatchThread();
-      backgroundCalculationFinished(elements, pos);
-
-      if (postRunnable != null) {
-        postRunnable.run();
-      }
-    });
->>>>>>> bd50525b
   }
 
   @Override
@@ -1003,10 +749,12 @@
   }
 
   @Override
-  protected void selectItem(int selectionPos) {
+  protected void selectItem(int pos, Object[] newElements) {
     if (!myListModel.isEmpty()) {
-      int pos = selectionPos <= 0 ? detectBestStatisticalPosition() : selectionPos;
-      ScrollingUtil.selectItem(myList, Math.min(pos, myListModel.size() - 1));
+      if (pos <= 0) {
+        pos = calcSelectedIndex(newElements, getTrimmedText());
+      }
+      ScrollingUtil.selectItem(myList, Math.min(pos, myListModel.getSize() - 1));
     }
   }
 
@@ -1019,7 +767,6 @@
         myFocusPoint = pointerInfo.getLocation();
       }
     }
-<<<<<<< HEAD
   }
 
   @Override
@@ -1033,167 +780,6 @@
   }
 
   @Override
-=======
-    if (elements.isEmpty()) {
-      myListModel.removeAll();
-      myTextField.setForeground(JBColor.red);
-      myListUpdater.cancelAll();
-      hideList();
-      return;
-    }
-
-    Object[] oldElements = myListModel.getItems().toArray();
-    Object[] newElements = elements.toArray();
-    List<ModelDiff.Cmd> commands = ModelDiff.createDiffCmds(myListModel, oldElements, newElements);
-    if (commands == null) {
-      return; // Nothing changed
-    }
-
-    myTextField.setForeground(UIUtil.getTextFieldForeground());
-    if (commands.isEmpty()) {
-      if (pos <= 0) {
-        pos = calcSelectedIndex(newElements, getTrimmedText());
-      }
-
-      ScrollingUtil.selectItem(myList, Math.min(pos, myListModel.getSize() - 1));
-      myList.setVisibleRowCount(Math.min(VISIBLE_LIST_SIZE_LIMIT, myList.getModel().getSize()));
-      showList();
-      myTextFieldPanel.repositionHint();
-    }
-    else {
-      showList();
-      myListUpdater.appendToModel(commands, pos);
-    }
-  }
-
-  @VisibleForTesting
-  public int calcSelectedIndex(Object[] modelElements, String trimmedText) {
-    if (myModel instanceof Comparator) {
-      return 0;
-    }
-
-    Matcher matcher = buildPatternMatcher(transformPattern(trimmedText));
-    final String statContext = statisticsContext();
-    Comparator<Object> itemComparator = Comparator.
-      comparing(e -> trimmedText.equalsIgnoreCase(myModel.getElementName(e))).
-      thenComparing(e -> matchingDegree(matcher, e)).
-      thenComparing(e -> getUseCount(statContext, e)).
-      reversed();
-
-    int bestPosition = 0;
-    for (int i = 1; i < modelElements.length; i++) {
-      final Object modelElement = modelElements[i];
-      if (EXTRA_ELEM.equals(modelElement) || NON_PREFIX_SEPARATOR.equals(modelElement)) continue;
-
-      if (itemComparator.compare(modelElement, modelElements[bestPosition]) < 0) {
-        bestPosition = i;
-      }
-    }
-
-    if (bestPosition < modelElements.length - 1 && modelElements[bestPosition] == NON_PREFIX_SEPARATOR) {
-      bestPosition++;
-    }
-
-    return bestPosition;
-  }
-
-  private int getUseCount(String statContext, Object modelElement) {
-    String text = myModel.getFullName(modelElement);
-    return text == null ? Integer.MIN_VALUE : StatisticsManager.getInstance().getUseCount(new StatisticsInfo(statContext, text));
-  }
-
-  private int matchingDegree(Matcher matcher, Object modelElement) {
-    String name = myModel.getElementName(modelElement);
-    return name != null && matcher instanceof MinusculeMatcher ? ((MinusculeMatcher)matcher).matchingDegree(name) : Integer.MIN_VALUE;
-  }
-
-  @NotNull
-  @NonNls
-  protected String statisticsContext() {
-    return "choose_by_name#" + myModel.getPromptText() + "#" + myCheckBox.isSelected() + "#" + getTrimmedText();
-  }
-
-  private static class MyListModel<T> extends CollectionListModel<T> implements ModelDiff.Model<T> {
-    @Override
-    public void addToModel(int idx, T element) {
-      add(Math.min(idx, getSize()), element);
-    }
-
-    @Override
-    public void addAllToModel(int index, List<T> elements) {
-      addAll(Math.min(index, getSize()), elements);
-    }
-
-    @Override
-    public void removeRangeFromModel(int start, int end) {
-      if (start < getSize() && !isEmpty()) {
-        removeRange(start, Math.min(end, getSize() - 1));
-      }
-    }
-  }
-
-  private class ListUpdater {
-    private final Alarm myAlarm = new Alarm(Alarm.ThreadToUse.SWING_THREAD);
-    private static final int DELAY = 10;
-    private static final int MAX_BLOCKING_TIME = 30;
-    private final List<ModelDiff.Cmd> myCommands = Collections.synchronizedList(new ArrayList<ModelDiff.Cmd>());
-
-    public void cancelAll() {
-      myCommands.clear();
-      myAlarm.cancelAllRequests();
-    }
-
-    public void appendToModel(@NotNull List<ModelDiff.Cmd> commands, final int selectionPos) {
-      myAlarm.cancelAllRequests();
-      myCommands.addAll(commands);
-
-      if (myCommands.isEmpty() || checkDisposed()) {
-        return;
-      }
-      myAlarm.addRequest(new Runnable() {
-        @Override
-        public void run() {
-          if (checkDisposed()) {
-            return;
-          }
-          final long startTime = System.currentTimeMillis();
-          while (!myCommands.isEmpty() && System.currentTimeMillis() - startTime < MAX_BLOCKING_TIME) {
-            final ModelDiff.Cmd cmd = myCommands.remove(0);
-            cmd.apply();
-          }
-
-          myList.setVisibleRowCount(Math.min(VISIBLE_LIST_SIZE_LIMIT, myList.getModel().getSize()));
-
-          if (!myCommands.isEmpty()) {
-            myAlarm.addRequest(this, DELAY);
-          }
-          if (!checkDisposed()) {
-            showList();
-            myTextFieldPanel.repositionHint();
-
-            if (!myListModel.isEmpty()) {
-              int pos = selectionPos <= 0 ? calcSelectedIndex(myListModel.getItems().toArray(), ChooseByNameBase.this.getTrimmedText()) : selectionPos;
-              ScrollingUtil.selectItem(myList, Math.min(pos, myListModel.getSize() - 1));
-            }
-          }
-        }
-      }, DELAY);
-    }
-
-  }
-
-  @Deprecated
-  public boolean hasPostponedAction() {
-    return false;
-  }
-
-  protected abstract void showList();
-
-  protected abstract void hideList();
-
-  protected abstract void close(boolean isOk);
-
->>>>>>> bd50525b
   @Nullable
   public Object getChosenElement() {
     final List<Object> elements = getChosenElements();
@@ -1247,8 +833,7 @@
 
     @Nullable
     private KeyStroke getShortcut(String actionCodeCompletion) {
-      final Shortcut[] shortcuts = KeymapManager.getInstance().getActiveKeymap().getShortcuts(actionCodeCompletion);
-      for (final Shortcut shortcut : shortcuts) {
+      for (final Shortcut shortcut : KeymapManager.getInstance().getActiveKeymap().getShortcuts(actionCodeCompletion)) {
         if (shortcut instanceof KeyboardShortcut) {
           return ((KeyboardShortcut)shortcut).getFirstKeyStroke();
         }
@@ -1423,160 +1008,6 @@
     return panel;
   }
 
-<<<<<<< HEAD
-=======
-  private class CalcElementsThread extends ReadTask {
-    private final String myPattern;
-    private final boolean myCheckboxState;
-    private final Consumer<Set<?>> myCallback;
-    private final ModalityState myModalityState;
-
-    private final ProgressIndicator myProgress = new ProgressIndicatorBase();
-
-    CalcElementsThread(String pattern,
-                       boolean checkboxState,
-                       Consumer<Set<?>> callback,
-                       @NotNull ModalityState modalityState) {
-      myPattern = pattern;
-      myCheckboxState = checkboxState;
-      myCallback = callback;
-      myModalityState = modalityState;
-    }
-
-    private final Alarm myShowCardAlarm = new Alarm();
-
-    void scheduleThread() {
-      ApplicationManager.getApplication().assertIsDispatchThread();
-      myCalcElementsThread = this;
-      showCard(SEARCHING_CARD, 200);
-      ProgressIndicatorUtils.scheduleWithWriteActionPriority(myProgress, this);
-    }
-
-    @Override
-    public Continuation runBackgroundProcess(@NotNull final ProgressIndicator indicator) {
-      if (DumbService.isDumbAware(myModel)) return super.runBackgroundProcess(indicator);
-
-      return DumbService.getInstance(myProject).runReadActionInSmartMode(() -> performInReadAction(indicator));
-    }
-
-    @Nullable
-    @Override
-    public Continuation performInReadAction(@NotNull ProgressIndicator indicator) throws ProcessCanceledException {
-      if (myProject != null && myProject.isDisposed()) return null;
-
-      final Set<Object> elements = new LinkedHashSet<>();
-      boolean scopeExpanded = populateElements(elements);
-      final String cardToShow = elements.isEmpty() ? NOT_FOUND_CARD : scopeExpanded ? NOT_FOUND_IN_PROJECT_CARD : CHECK_BOX_CARD;
-
-      Set<Object> filtered = filter(elements);
-      return new Continuation(() -> {
-        if (!checkDisposed() && !myProgress.isCanceled()) {
-          CalcElementsThread currentBgProcess = myCalcElementsThread;
-          LOG.assertTrue(currentBgProcess == this, currentBgProcess);
-
-          showCard(cardToShow, 0);
-
-          myCallback.consume(filtered);
-        }
-      }, myModalityState);
-    }
-
-    private boolean populateElements(Set<Object> elements) {
-      boolean scopeExpanded = false;
-      try {
-        scopeExpanded = fillWithScopeExpansion(elements, myPattern);
-
-        String lowerCased = patternToLowerCase(myPattern);
-        if (elements.isEmpty() && !lowerCased.equals(myPattern)) {
-          scopeExpanded = fillWithScopeExpansion(elements, lowerCased);
-        }
-      }
-      catch (ProcessCanceledException e) {
-        throw e;
-      }
-      catch (Exception e) {
-        LOG.error(e);
-      }
-      return scopeExpanded;
-    }
-
-    private boolean fillWithScopeExpansion(Set<Object> elements, String pattern) {
-      if (!ourLoadNamesEachTime) ensureNamesLoaded(myCheckboxState);
-      addElementsByPattern(pattern, elements, myProgress, myCheckboxState);
-
-      if (elements.isEmpty() && !myCheckboxState) {
-        if (!ourLoadNamesEachTime) ensureNamesLoaded(true);
-        addElementsByPattern(pattern, elements, myProgress, true);
-        return true;
-      }
-      return false;
-    }
-
-    @Override
-    public void onCanceled(@NotNull ProgressIndicator indicator) {
-      LOG.assertTrue(myCalcElementsThread == this, myCalcElementsThread);
-      new CalcElementsThread(myPattern, myCheckboxState, myCallback, myModalityState).scheduleThread();
-    }
-
-    private void addElementsByPattern(@NotNull String pattern,
-                                      @NotNull final Set<Object> elements,
-                                      @NotNull final ProgressIndicator indicator,
-                                      boolean everywhere) {
-      long start = System.currentTimeMillis();
-      myProvider.filterElements(
-        ChooseByNameBase.this, pattern, everywhere,
-        indicator,
-        o -> {
-          if (indicator.isCanceled()) return false;
-          elements.add(o);
-
-          if (isOverflow(elements)) {
-            elements.add(EXTRA_ELEM);
-            return false;
-          }
-          return true;
-        }
-      );
-      if (myAlwaysHasMore) {
-        elements.add(EXTRA_ELEM);
-      }
-      if (ContributorsBasedGotoByModel.LOG.isDebugEnabled()) {
-        long end = System.currentTimeMillis();
-        ContributorsBasedGotoByModel.LOG.debug("addElementsByPattern("+pattern+"): "+(end-start)+"ms; "+elements.size()+" elements");
-      }
-    }
-
-    private void showCard(final String card, final int delay) {
-      if (ApplicationManager.getApplication().isUnitTestMode()) return;
-      myShowCardAlarm.cancelAllRequests();
-      myShowCardAlarm.addRequest(() -> {
-        if (!myProgress.isCanceled()) {
-          myCard.show(myCardContainer, card);
-        }
-      }, delay, myModalityState);
-    }
-
-    protected boolean isOverflow(@NotNull Set<Object> elementsArray) {
-      return elementsArray.size() >= myMaximumListSizeLimit;
-    }
-
-    private void cancel() {
-      ApplicationManager.getApplication().assertIsDispatchThread();
-      myProgress.cancel();
-    }
-
-  }
-
-  @NotNull
-  private static String patternToLowerCase(String pattern) {
-    return pattern.toLowerCase(Locale.US);
-  }
-
-
-  public boolean canShowListForEmptyPattern() {
-    return isShowListForEmptyPattern() || isShowListAfterCompletionKeyStroke() && lastKeyStrokeIsCompletion();
-  }
->>>>>>> bd50525b
 
   @Override
   protected boolean lastKeyStrokeIsCompletion() {
@@ -1590,32 +1021,6 @@
     }
   }
 
-<<<<<<< HEAD
-=======
-  public int getMaximumListSizeLimit() {
-    return myMaximumListSizeLimit;
-  }
-
-  public void setMaximumListSizeLimit(final int maximumListSizeLimit) {
-    myMaximumListSizeLimit = maximumListSizeLimit;
-  }
-
-  public void setListSizeIncreasing(final int listSizeIncreasing) {
-    myListSizeIncreasing = listSizeIncreasing;
-  }
-
-  /**
-   * Display <tt>...</tt> item at the end of the list regardless of whether it was filled up or not.
-   * This option can be useful in cases, when it can't be said beforehand, that the next call to {@link ChooseByNameItemProvider}
-   * won't give new items.
-   */
-  public void setAlwaysHasMore(boolean enabled) {
-    myAlwaysHasMore = enabled;
-  }
-
-  private static final String ACTION_NAME = "Show All in View";
-
->>>>>>> bd50525b
   private abstract class ShowFindUsagesAction extends DumbAwareAction {
     public ShowFindUsagesAction() {
       super(ACTION_NAME, ACTION_NAME, AllIcons.General.AutohideOff);
@@ -1637,19 +1042,13 @@
       presentation.setTargetsNodeText("Unsorted " + patternToLowerCase(prefixPattern));
       final Object[][] elements = getElements();
       final List<PsiElement> targets = new ArrayList<>();
-      final Set<Usage> usages = new LinkedHashSet<>();
+      final List<Usage> usages = new ArrayList<>();
       fillUsages(Arrays.asList(elements[0]), usages, targets, false);
       fillUsages(Arrays.asList(elements[1]), usages, targets, true);
       if (myListModel.contains(EXTRA_ELEM)) { //start searching for the rest
-<<<<<<< HEAD
         final boolean everywhere = isCheckboxSelected();
-        final Set<Object> prefixMatchElementsArray = new LinkedHashSet<Object>();
-        final Set<Object> nonPrefixMatchElementsArray = new LinkedHashSet<Object>();
-=======
-        final boolean everywhere = myCheckBox.isSelected();
         final Set<Object> prefixMatchElementsArray = new LinkedHashSet<>();
         final Set<Object> nonPrefixMatchElementsArray = new LinkedHashSet<>();
->>>>>>> bd50525b
         hideHint();
         ProgressManager.getInstance().run(new Task.Modal(myProject, prefixPattern, true) {
           private ChooseByNameBase.CalcElementsThread myCalcUsagesThread;
@@ -1751,9 +1150,6 @@
     public abstract Object[][] getElements();
   }
 
-<<<<<<< HEAD
-  @Override
-=======
   private static class MyUsageInfo2UsageAdapter extends UsageInfo2UsageAdapter {
     private final PsiElement myElement;
     private final boolean mySeparateGroup;
@@ -1790,7 +1186,7 @@
     }
   }
 
->>>>>>> bd50525b
+  @Override
   public JTextField getTextField() {
     return myTextField;
   }
