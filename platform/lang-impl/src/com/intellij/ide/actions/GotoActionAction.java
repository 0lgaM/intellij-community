/*
 * Copyright 2000-2015 JetBrains s.r.o.
 *
 * Licensed under the Apache License, Version 2.0 (the "License");
 * you may not use this file except in compliance with the License.
 * You may obtain a copy of the License at
 *
 * http://www.apache.org/licenses/LICENSE-2.0
 *
 * Unless required by applicable law or agreed to in writing, software
 * distributed under the License is distributed on an "AS IS" BASIS,
 * WITHOUT WARRANTIES OR CONDITIONS OF ANY KIND, either express or implied.
 * See the License for the specific language governing permissions and
 * limitations under the License.
 */

package com.intellij.ide.actions;

import com.intellij.featureStatistics.FeatureUsageTracker;
import com.intellij.ide.DataManager;
import com.intellij.ide.ui.search.BooleanOptionDescription;
import com.intellij.ide.ui.search.OptionDescription;
import com.intellij.ide.util.gotoByName.*;
import com.intellij.openapi.Disposable;
import com.intellij.openapi.actionSystem.*;
import com.intellij.openapi.actionSystem.ex.ActionUtil;
import com.intellij.openapi.actionSystem.impl.ActionMenu;
import com.intellij.openapi.application.ApplicationManager;
import com.intellij.openapi.application.ModalityState;
import com.intellij.openapi.application.TransactionGuard;
import com.intellij.openapi.editor.Editor;
import com.intellij.openapi.keymap.Keymap;
import com.intellij.openapi.keymap.KeymapManager;
import com.intellij.openapi.keymap.KeymapUtil;
import com.intellij.openapi.keymap.impl.ActionShortcutRestrictions;
import com.intellij.openapi.keymap.impl.KeymapManagerImpl;
import com.intellij.openapi.keymap.impl.ui.KeymapPanel;
import com.intellij.openapi.progress.util.ProgressWindow;
import com.intellij.openapi.project.DumbAware;
import com.intellij.openapi.project.DumbAwareAction;
import com.intellij.openapi.project.Project;
import com.intellij.openapi.ui.popup.JBPopupFactory;
import com.intellij.openapi.ui.popup.ListPopup;
import com.intellij.openapi.util.Disposer;
import com.intellij.openapi.util.Pair;
import com.intellij.openapi.wm.IdeFocusManager;
import com.intellij.psi.PsiFile;
import com.intellij.util.ui.UIUtil;
import org.jetbrains.annotations.NotNull;
import org.jetbrains.annotations.Nullable;

import javax.swing.*;
import javax.swing.event.ListSelectionEvent;
import javax.swing.event.ListSelectionListener;
import java.awt.*;
import java.awt.event.*;
import java.util.Set;

public class GotoActionAction extends GotoActionBase implements DumbAware {

  @Override
  public void gotoActionPerformed(@NotNull final AnActionEvent e) {
    final Project project = e.getData(CommonDataKeys.PROJECT);
    final Component component = e.getData(PlatformDataKeys.CONTEXT_COMPONENT);
    Editor editor = e.getData(CommonDataKeys.EDITOR);
    PsiFile file = e.getData(CommonDataKeys.PSI_FILE);

    FeatureUsageTracker.getInstance().triggerFeatureUsed("navigation.popup.action");
    GotoActionModel model = new GotoActionModel(project, component, editor, file);
    GotoActionCallback<Object> callback = new GotoActionCallback<Object>() {
      @Override
<<<<<<< HEAD
      public void elementChosen(@NotNull ChooseByNameViewModel popup, @NotNull Object element) {
=======
      public void elementChosen(@NotNull ChooseByNamePopup popup, @NotNull Object element) {
        if (project != null) {
          // if the chosen action displays another popup, don't populate it automatically with the text from this popup
          project.putUserData(ChooseByNamePopup.CHOOSE_BY_NAME_POPUP_IN_PROJECT_KEY, null);
        }
>>>>>>> bd50525b
        String enteredText = popup.getTrimmedText();
        openOptionOrPerformAction(((GotoActionModel.MatchedValue)element).value, enteredText, project, component, e);
      }
    };

    Pair<String, Integer> start = getInitialText(false, e);
    showNavigationPopup(callback, null, createPopup(project, model, start.first, start.second, component, e), false);
  }

  @Nullable
  private static ChooseByNamePopup createPopup(@Nullable Project project,
                                               @NotNull final GotoActionModel model,
                                               String initialText,
                                               int initialIndex,
                                               final Component component,
                                               final AnActionEvent e) {
    ChooseByNamePopup oldPopup = project == null ? null : project.getUserData(ChooseByNamePopup.CHOOSE_BY_NAME_POPUP_IN_PROJECT_KEY);
    if (oldPopup != null) {
      oldPopup.close(false);
    }
    final Disposable disposable = Disposer.newDisposable();
    final ChooseByNamePopup popup = new ChooseByNamePopup(project, model, new GotoActionItemProvider(model), oldPopup, initialText, false, initialIndex) {
      @Override
      protected void initUI(Callback callback, ModalityState modalityState, boolean allowMultipleSelection) {
        super.initUI(callback, modalityState, allowMultipleSelection);
        myList.addListSelectionListener(new ListSelectionListener() {
          @Override
          public void valueChanged(ListSelectionEvent e) {
            Object value = myList.getSelectedValue();
            String text = getText(value);
            if (text != null && myDropdownPopup != null) {
              myDropdownPopup.setAdText(text, SwingConstants.LEFT);
            }

            String description = getValueDescription(value);
            ActionMenu.showDescriptionInStatusBar(true, myList, description);
          }

          @Nullable
          private String getText(@Nullable Object o) {
            if (o instanceof GotoActionModel.MatchedValue) {
              GotoActionModel.MatchedValue mv = (GotoActionModel.MatchedValue)o;
              if (mv.value instanceof BooleanOptionDescription ||
                  mv.value instanceof GotoActionModel.ActionWrapper && ((GotoActionModel.ActionWrapper)mv.value).getAction() instanceof ToggleAction) {
                return "Press " + KeymapUtil.getKeystrokeText(KeyStroke.getKeyStroke(KeyEvent.VK_ENTER, 0)) + " to toggle option";
              }
            }
            return getAdText();
          }
        });
        myList.addMouseMotionListener(new MouseMotionAdapter() {
          @Override
          public void mouseMoved(MouseEvent e) {
            int index = myList.locationToIndex(e.getPoint());
            if (index == -1) return;
            Object value = myList.getModel().getElementAt(index);
            String description = getValueDescription(value);
            ActionMenu.showDescriptionInStatusBar(true, myList, description);
          }
        });
      }

      @Nullable
      private String getValueDescription(@Nullable Object value) {
        if (value instanceof GotoActionModel.MatchedValue) {
          GotoActionModel.MatchedValue mv = (GotoActionModel.MatchedValue)value;
          if (mv.value instanceof GotoActionModel.ActionWrapper) {
            AnAction action = ((GotoActionModel.ActionWrapper)mv.value).getAction();
            return action.getTemplatePresentation().getDescription();
          }
        }
        return null;
      }

      @NotNull
      @Override
      protected Set<Object> filter(@NotNull Set<Object> elements) {
        return super.filter(model.sortItems(elements));
      }

      @Override
      protected boolean closeForbidden(boolean ok) {
        if (!ok) return false;
        Object element = getChosenElement();
        return element instanceof GotoActionModel.MatchedValue && processOptionInplace(((GotoActionModel.MatchedValue)element).value, this, component, e)
               || super.closeForbidden(true);
      }

      @Override
      public void setDisposed(boolean disposedFlag) {
        super.setDisposed(disposedFlag);
        Disposer.dispose(disposable);

        ActionMenu.showDescriptionInStatusBar(true, myList, null);

        for (ListSelectionListener listener : myList.getListSelectionListeners()) {
          myList.removeListSelectionListener(listener);
        }
        UIUtil.dispose(myList);
      }
    };

    ApplicationManager.getApplication().getMessageBus().connect(disposable).subscribe(ProgressWindow.TOPIC, new ProgressWindow.Listener() {
      @Override
      public void progressWindowCreated(ProgressWindow pw) {
        Disposer.register(pw, new Disposable() {
          @Override
          public void dispose() {
            if (!popup.checkDisposed()) {
              popup.repaintList();
            }
          }
        });
      }
    });

    if (project != null) {
      project.putUserData(ChooseByNamePopup.CHOOSE_BY_NAME_POPUP_IN_PROJECT_KEY, popup);
    }
    popup.addMouseClickListener(new MouseAdapter() {
      @Override
      public void mouseClicked(@NotNull MouseEvent me) {
        Object element = popup.getSelectionByPoint(me.getPoint());
        if (element instanceof GotoActionModel.MatchedValue) {
          if (processOptionInplace(((GotoActionModel.MatchedValue)element).value, popup, component, e)) {
            me.consume();
          }
        }
      }
    });

    CustomShortcutSet shortcutSet = new CustomShortcutSet(KeymapManager.getInstance().getActiveKeymap().getShortcuts(IdeActions.ACTION_SHOW_INTENTION_ACTIONS));

    new DumbAwareAction() {
      @Override
      public void actionPerformed(AnActionEvent e) {
        Object o = popup.getChosenElement();
        if (o instanceof GotoActionModel.MatchedValue) {
          Comparable value = ((GotoActionModel.MatchedValue)o).value;
          if (value instanceof GotoActionModel.ActionWrapper) {
            GotoActionModel.ActionWrapper aw = (GotoActionModel.ActionWrapper)value;
            boolean available = aw.isAvailable();
            if (available) {
              AnAction action = aw.getAction();
              String id = ActionManager.getInstance().getId(action);
              KeymapManagerImpl km = ((KeymapManagerImpl)KeymapManager.getInstance());
              Keymap k = km.getActiveKeymap();
              if (!k.canModify()) return;
              KeymapPanel.addKeyboardShortcut(id, ActionShortcutRestrictions.getInstance().getForActionId(id), k, component);
              popup.repaintListImmediate();
            }
          }
        }
      }
    }.registerCustomShortcutSet(shortcutSet, popup.getTextField(), disposable);
    return popup;
  }

  private static boolean processOptionInplace(Object value, ChooseByNamePopup popup, Component component, AnActionEvent e) {
    if (value instanceof BooleanOptionDescription) {
      BooleanOptionDescription option = (BooleanOptionDescription)value;
      option.setOptionState(!option.isOptionEnabled());
      repaint(popup);
      return true;
    }
    else if (value instanceof GotoActionModel.ActionWrapper) {
      AnAction action = ((GotoActionModel.ActionWrapper)value).getAction();
      if (action instanceof ToggleAction) {
        performAction(action, component, e, () -> repaint(popup));
        return true;
      }
    }
    return false;
  }

  private static void repaint(@Nullable ChooseByNamePopup popup) {
    if (popup != null) {
      popup.repaintListImmediate();
    }
  }

  public static void openOptionOrPerformAction(@NotNull Object element,
                                               final String enteredText,
                                               @Nullable final Project project,
                                               Component component,
                                               @Nullable AnActionEvent e) {
    if (element instanceof OptionDescription) {
      final String configurableId = ((OptionDescription)element).getConfigurableId();
      TransactionGuard.getInstance().submitTransactionLater(project != null ? project : ApplicationManager.getApplication(), () ->
        ShowSettingsUtilImpl.showSettingsDialog(project, configurableId, enteredText));
    }
    else {
      ApplicationManager.getApplication().invokeLater(() -> IdeFocusManager.getInstance(project).doWhenFocusSettlesDown(
        () -> performAction(element, component, e)));
    }
  }

  public static void performAction(Object element, @Nullable final Component component, @Nullable final AnActionEvent e) {
    performAction(element, component, e, null);
  }

  public static void performAction(Object element,
                                   @Nullable final Component component,
                                   @Nullable final AnActionEvent e,
                                   @Nullable final Runnable callback) {
    // element could be AnAction (SearchEverywhere)
    if (component == null) return;
    final AnAction action = element instanceof AnAction ? (AnAction)element : ((GotoActionModel.ActionWrapper)element).getAction();
    TransactionGuard.getInstance().submitTransactionLater(ApplicationManager.getApplication(), () -> {
        DataManager instance = DataManager.getInstance();
        DataContext context = instance != null ? instance.getDataContext(component) : DataContext.EMPTY_CONTEXT;
        InputEvent inputEvent = e == null ? null : e.getInputEvent();
        AnActionEvent event = AnActionEvent.createFromAnAction(action, inputEvent, ActionPlaces.ACTION_SEARCH, context);

        if (ActionUtil.lastUpdateAndCheckDumb(action, event, false)) {
          if (action instanceof ActionGroup && ((ActionGroup)action).getChildren(event).length > 0) {
            ListPopup popup = JBPopupFactory.getInstance().createActionGroupPopup(
              event.getPresentation().getText(), (ActionGroup)action, context, false, callback, -1);
            Window window = SwingUtilities.getWindowAncestor(component);
            if (window != null) {
              popup.showInCenterOf(window);
            }
            else {
              popup.showInFocusCenter();
            }
          }
          else {
            ActionUtil.performActionDumbAware(action, event);
            if (callback != null) callback.run();
          }
        }
    });
  }

  @Override
  protected boolean requiresProject() {
    return false;
  }
}<|MERGE_RESOLUTION|>--- conflicted
+++ resolved
@@ -69,15 +69,11 @@
     GotoActionModel model = new GotoActionModel(project, component, editor, file);
     GotoActionCallback<Object> callback = new GotoActionCallback<Object>() {
       @Override
-<<<<<<< HEAD
       public void elementChosen(@NotNull ChooseByNameViewModel popup, @NotNull Object element) {
-=======
-      public void elementChosen(@NotNull ChooseByNamePopup popup, @NotNull Object element) {
         if (project != null) {
           // if the chosen action displays another popup, don't populate it automatically with the text from this popup
           project.putUserData(ChooseByNamePopup.CHOOSE_BY_NAME_POPUP_IN_PROJECT_KEY, null);
         }
->>>>>>> bd50525b
         String enteredText = popup.getTrimmedText();
         openOptionOrPerformAction(((GotoActionModel.MatchedValue)element).value, enteredText, project, component, e);
       }
