// Copyright 2000-2018 JetBrains s.r.o. Use of this source code is governed by the Apache 2.0 license that can be found in the LICENSE file.

package com.intellij.codeInsight.daemon.impl;

import com.intellij.codeHighlighting.HighlightDisplayLevel;
import com.intellij.codeHighlighting.TextEditorHighlightingPass;
import com.intellij.codeInsight.daemon.DaemonCodeAnalyzer;
import com.intellij.codeInsight.daemon.HighlightDisplayKey;
import com.intellij.codeInsight.daemon.impl.analysis.HighlightingLevelManager;
import com.intellij.codeInsight.intention.IntentionAction;
import com.intellij.codeInsight.intention.IntentionManager;
import com.intellij.codeInsight.intention.impl.CachedIntentions;
import com.intellij.codeInsight.intention.impl.EditIntentionSettingsAction;
import com.intellij.codeInsight.intention.impl.EnableDisableIntentionAction;
import com.intellij.codeInsight.intention.impl.ShowIntentionActionsHandler;
import com.intellij.codeInsight.template.impl.TemplateManagerImpl;
import com.intellij.codeInsight.template.impl.TemplateState;
import com.intellij.codeInspection.*;
import com.intellij.codeInspection.ex.GlobalInspectionToolWrapper;
import com.intellij.codeInspection.ex.InspectionToolWrapper;
import com.intellij.codeInspection.ex.LocalInspectionToolWrapper;
import com.intellij.codeInspection.ex.QuickFixWrapper;
import com.intellij.concurrency.JobLauncher;
import com.intellij.lang.annotation.HighlightSeverity;
import com.intellij.openapi.application.ApplicationManager;
import com.intellij.openapi.diagnostic.Attachment;
import com.intellij.openapi.diagnostic.Logger;
import com.intellij.openapi.editor.Document;
import com.intellij.openapi.editor.Editor;
import com.intellij.openapi.editor.RangeMarker;
import com.intellij.openapi.editor.ex.EditorEx;
import com.intellij.openapi.editor.ex.MarkupModelEx;
import com.intellij.openapi.editor.ex.RangeHighlighterEx;
import com.intellij.openapi.editor.impl.DocumentMarkupModel;
import com.intellij.openapi.fileEditor.FileDocumentManager;
import com.intellij.openapi.progress.ProgressIndicator;
import com.intellij.openapi.progress.ProgressIndicatorProvider;
import com.intellij.openapi.project.DumbService;
import com.intellij.openapi.project.Project;
import com.intellij.openapi.util.Pair;
import com.intellij.openapi.util.Segment;
import com.intellij.openapi.util.TextRange;
import com.intellij.openapi.vfs.VirtualFile;
import com.intellij.profile.codeInspection.InspectionProjectProfileManager;
import com.intellij.psi.PsiDocumentManager;
import com.intellij.psi.PsiElement;
import com.intellij.psi.PsiFile;
import com.intellij.psi.PsiWhiteSpace;
import com.intellij.psi.impl.source.tree.injected.InjectedLanguageUtil;
import com.intellij.psi.util.PsiUtilCore;
import com.intellij.util.CommonProcessors;
import com.intellij.util.ObjectUtils;
import com.intellij.util.Processor;
import com.intellij.util.Processors;
import com.intellij.util.containers.ContainerUtil;
import org.jetbrains.annotations.NonNls;
import org.jetbrains.annotations.NotNull;
import org.jetbrains.annotations.Nullable;

import java.util.ArrayList;
import java.util.Iterator;
import java.util.List;
import java.util.Set;

public class ShowIntentionsPass extends TextEditorHighlightingPass {
  private static final Logger LOG = Logger.getInstance("#com.intellij.codeInsight.daemon.impl.ShowIntentionsPass");
  private final Editor myEditor;

  private final PsiFile myFile;
  private final int myPassIdToShowIntentionsFor;
  private final IntentionsInfo myIntentionsInfo = new IntentionsInfo();
  private volatile CachedIntentions myCachedIntentions;
  private volatile boolean myActionsChanged;

  ShowIntentionsPass(@NotNull Project project, @NotNull Editor editor, int passId) {
    super(project, editor.getDocument(), false);
    myPassIdToShowIntentionsFor = passId;
    ApplicationManager.getApplication().assertIsDispatchThread();

    myEditor = editor;

    PsiDocumentManager documentManager = PsiDocumentManager.getInstance(project);

    myFile = documentManager.getPsiFile(myEditor.getDocument());
    assert myFile != null : FileDocumentManager.getInstance().getFile(myEditor.getDocument());
  }

  @NotNull
  public static List<HighlightInfo.IntentionActionDescriptor> getAvailableFixes(@NotNull final Editor editor,
                                                                                @NotNull final PsiFile file,
                                                                                final int passId) {
    final int offset = ((EditorEx)editor).getExpectedCaretOffset();
    final Project project = file.getProject();

    List<HighlightInfo> infos = new ArrayList<>();
    DaemonCodeAnalyzerImpl.processHighlightsNearOffset(editor.getDocument(), project, HighlightSeverity.INFORMATION, offset, true,
                                                       new CommonProcessors.CollectProcessor<>(infos));
    List<HighlightInfo.IntentionActionDescriptor> result = new ArrayList<>();
    infos.forEach(info-> addAvailableFixesForGroups(info, editor, file, result, passId, offset));
    return result;
  }

  public static boolean markActionInvoked(@NotNull Project project,
                                          @NotNull final Editor editor,
                                          @NotNull IntentionAction action) {
    final int offset = ((EditorEx)editor).getExpectedCaretOffset();

    List<HighlightInfo> infos = new ArrayList<>();
    DaemonCodeAnalyzerImpl.processHighlightsNearOffset(editor.getDocument(), project, HighlightSeverity.INFORMATION, offset, true,
                                                       new CommonProcessors.CollectProcessor<>(infos));
    boolean removed = false;
    for (HighlightInfo info : infos) {
      if (info.quickFixActionMarkers != null) {
        for (Pair<HighlightInfo.IntentionActionDescriptor, RangeMarker> pair : info.quickFixActionMarkers) {
          HighlightInfo.IntentionActionDescriptor actionInGroup = pair.first;
          if (actionInGroup.getAction() == action) {
            // no CME because the list is concurrent
            removed |= info.quickFixActionMarkers.remove(pair);
          }
        }
      }
    }
    return removed;
  }

  private static void addAvailableFixesForGroups(@NotNull HighlightInfo info,
                                                 @NotNull Editor editor,
                                                 @NotNull PsiFile file,
                                                 @NotNull List<HighlightInfo.IntentionActionDescriptor> outList,
                                                 int group,
                                                 int offset) {
    if (info.quickFixActionMarkers == null) return;
    if (group != -1 && group != info.getGroup()) return;
    boolean fixRangeIsNotEmpty = !info.getFixTextRange().isEmpty();
    Editor injectedEditor = null;
    PsiFile injectedFile = null;
    for (Pair<HighlightInfo.IntentionActionDescriptor, RangeMarker> pair : info.quickFixActionMarkers) {
      HighlightInfo.IntentionActionDescriptor actionInGroup = pair.first;
      RangeMarker range = pair.second;
      if (!range.isValid() || fixRangeIsNotEmpty && isEmpty(range)) continue;

      if (DumbService.isDumb(file.getProject()) && !DumbService.isDumbAware(actionInGroup.getAction())) {
        continue;
      }

      int start = range.getStartOffset();
      int end = range.getEndOffset();
      final Project project = file.getProject();
      if (start > offset || offset > end) {
        continue;
      }
      Editor editorToUse;
      PsiFile fileToUse;
      if (info.isFromInjection()) {
        if (injectedEditor == null) {
          injectedFile = InjectedLanguageUtil.findInjectedPsiNoCommit(file, offset);
          injectedEditor = InjectedLanguageUtil.getInjectedEditorForInjectedFile(editor, injectedFile);
        }
        editorToUse = injectedFile == null ? editor : injectedEditor;
        fileToUse = injectedFile == null ? file : injectedFile;
      }
      else {
        editorToUse = editor;
        fileToUse = file;
      }
      if (actionInGroup.getAction().isAvailable(project, editorToUse, fileToUse)) {
        outList.add(actionInGroup);
      }
    }
  }

  private static boolean isEmpty(@NotNull Segment segment) {
    return segment.getEndOffset() <= segment.getStartOffset();
  }

  public static class IntentionsInfo {
    public final List<HighlightInfo.IntentionActionDescriptor> intentionsToShow = ContainerUtil.createLockFreeCopyOnWriteList();
    public final List<HighlightInfo.IntentionActionDescriptor> errorFixesToShow = ContainerUtil.createLockFreeCopyOnWriteList();
    public final List<HighlightInfo.IntentionActionDescriptor> inspectionFixesToShow = ContainerUtil.createLockFreeCopyOnWriteList();
    public final List<HighlightInfo.IntentionActionDescriptor> guttersToShow = ContainerUtil.createLockFreeCopyOnWriteList();
    public final List<HighlightInfo.IntentionActionDescriptor> notificationActionsToShow = ContainerUtil.createLockFreeCopyOnWriteList();
    private int myOffset;

    void filterActions(@Nullable PsiFile psiFile) {
      IntentionActionFilter[] filters = IntentionActionFilter.EXTENSION_POINT_NAME.getExtensions();
      filter(intentionsToShow, psiFile, filters);
      filter(errorFixesToShow, psiFile, filters);
      filter(inspectionFixesToShow, psiFile, filters);
      filter(guttersToShow, psiFile, filters);
      filter(notificationActionsToShow, psiFile, filters);
    }

    public void setOffset(int offset) {
      myOffset = offset;
    }

    public int getOffset() {
      return myOffset;
    }

    private static void filter(@NotNull List<HighlightInfo.IntentionActionDescriptor> descriptors,
                               @Nullable PsiFile psiFile,
                               @NotNull IntentionActionFilter[] filters) {
      for (Iterator<HighlightInfo.IntentionActionDescriptor> it = descriptors.iterator(); it.hasNext(); ) {
        HighlightInfo.IntentionActionDescriptor actionDescriptor = it.next();
        for (IntentionActionFilter filter : filters) {
          if (!filter.accept(actionDescriptor.getAction(), psiFile)) {
            it.remove();
            break;
          }
        }
      }
    }

    public boolean isEmpty() {
      return intentionsToShow.isEmpty() && errorFixesToShow.isEmpty() && inspectionFixesToShow.isEmpty() && guttersToShow.isEmpty() &&
             notificationActionsToShow.isEmpty();
    }

    @NonNls
    @Override
    public String toString() {
      return
        "Errors: " + errorFixesToShow + "; " +
        "Inspection fixes: " + inspectionFixesToShow + "; " +
        "Intentions: " + intentionsToShow + "; " +
        "Gutters: " + guttersToShow + "; "+
        "Notifications: " + notificationActionsToShow;
    }
  }

  @Override
  public void doCollectInformation(@NotNull ProgressIndicator progress) {
    if (!ApplicationManager.getApplication().isHeadlessEnvironment() && !myEditor.getContentComponent().hasFocus()) return;
    TemplateState state = TemplateManagerImpl.getTemplateState(myEditor);
    if (state != null && !state.isFinished()) return;
    getActionsToShow(myEditor, myFile, myIntentionsInfo, myPassIdToShowIntentionsFor);
    myCachedIntentions = IntentionsUI.getInstance(myProject).getCachedIntentions(myEditor, myFile);
    myActionsChanged = myCachedIntentions.wrapAndUpdateActions(myIntentionsInfo, true);
  }

  @Override
  public void doApplyInformationToEditor() {
    ApplicationManager.getApplication().assertIsDispatchThread();
    TemplateState state = TemplateManagerImpl.getTemplateState(myEditor);
<<<<<<< HEAD
    if ((state == null || state.isFinished()) && myCachedIntentions != null) {
=======
    if (state == null || state.isFinished()) {
>>>>>>> 92d5484a
      IntentionsUI.getInstance(myProject).update(myCachedIntentions, myActionsChanged);
    }
  }

  private static boolean appendCleanupCode(@NotNull List<HighlightInfo.IntentionActionDescriptor> actionDescriptors, @NotNull PsiFile file) {
    for (HighlightInfo.IntentionActionDescriptor descriptor : actionDescriptors) {
      if (descriptor.canCleanup(file)) {
        IntentionManager manager = IntentionManager.getInstance();
        actionDescriptors.add(new HighlightInfo.IntentionActionDescriptor(manager.createCleanupAllIntention(),
                                                                          manager.getCleanupIntentionOptions(), "Code Cleanup Options"));
        return true;
      }
    }
    return false;
  }


  /**
   * Returns the list of actions to show in the Alt-Enter popup at the caret offset in the given editor.
   */
  @NotNull
  public static IntentionsInfo getActionsToShow(@NotNull Editor hostEditor, @NotNull PsiFile hostFile) {
    IntentionsInfo result = new IntentionsInfo();
    getActionsToShow(hostEditor, hostFile, result, -1);
    return result;
  }

  public static void getActionsToShow(@NotNull final Editor hostEditor,
                                      @NotNull final PsiFile hostFile,
                                      @NotNull final IntentionsInfo intentions,
                                      int passIdToShowIntentionsFor) {
    final PsiElement psiElement = hostFile.findElementAt(hostEditor.getCaretModel().getOffset());
    if (psiElement != null) PsiUtilCore.ensureValid(psiElement);

    final int offset = hostEditor.getCaretModel().getOffset();
    intentions.setOffset(offset);
    final Project project = hostFile.getProject();

    List<HighlightInfo.IntentionActionDescriptor> fixes = getAvailableFixes(hostEditor, hostFile, passIdToShowIntentionsFor);
    final DaemonCodeAnalyzer codeAnalyzer = DaemonCodeAnalyzer.getInstance(project);
    final Document hostDocument = hostEditor.getDocument();
    HighlightInfo infoAtCursor = ((DaemonCodeAnalyzerImpl)codeAnalyzer).findHighlightByOffset(hostDocument, offset, true);
    if (infoAtCursor == null) {
      intentions.errorFixesToShow.addAll(fixes);
    }
    else {
      final boolean isError = infoAtCursor.getSeverity() == HighlightSeverity.ERROR;
      for (HighlightInfo.IntentionActionDescriptor fix : fixes) {
        if (fix.isError() && isError) {
          intentions.errorFixesToShow.add(fix);
        }
        else if (fix.isInformation()) {
          intentions.intentionsToShow.add(fix);
        }
        else {
          intentions.inspectionFixesToShow.add(fix);
        }
      }
    }

    for (final IntentionAction action : IntentionManager.getInstance().getAvailableIntentionActions()) {
      Pair<PsiFile, Editor> place =
        ShowIntentionActionsHandler.chooseBetweenHostAndInjected(hostFile, hostEditor,
                                                                 (psiFile, editor) -> ShowIntentionActionsHandler
                                                                   .availableFor(psiFile, editor, action));

      if (place != null) {
        List<IntentionAction> enableDisableIntentionAction = new ArrayList<>();
        enableDisableIntentionAction.add(new EnableDisableIntentionAction(action));
        enableDisableIntentionAction.add(new EditIntentionSettingsAction(action));
        HighlightInfo.IntentionActionDescriptor descriptor =
          new HighlightInfo.IntentionActionDescriptor(action, enableDisableIntentionAction, null);
        if (!fixes.contains(descriptor)) {
          intentions.intentionsToShow.add(descriptor);
        }
      }
    }

    if (HighlightingLevelManager.getInstance(project).shouldInspect(hostFile)) {
      PsiElement intentionElement = psiElement;
      int intentionOffset = offset;
      if (psiElement instanceof PsiWhiteSpace && offset == psiElement.getTextRange().getStartOffset() && offset > 0) {
        final PsiElement prev = hostFile.findElementAt(offset - 1);
        if (prev != null && prev.isValid()) {
          intentionElement = prev;
          intentionOffset = offset - 1;
        }
      }
      if (intentionElement != null && intentionElement.getManager().isInProject(intentionElement)) {
        collectIntentionsFromDoNotShowLeveledInspections(project, hostFile, intentionElement, intentionOffset, intentions);
      }
    }

    final int line = hostDocument.getLineNumber(offset);
    MarkupModelEx model = (MarkupModelEx)DocumentMarkupModel.forDocument(hostDocument, project, true);
    List<RangeHighlighterEx> result = new ArrayList<>();
    Processor<RangeHighlighterEx> processor = Processors.cancelableCollectProcessor(result);
    model.processRangeHighlightersOverlappingWith(hostDocument.getLineStartOffset(line),
                                                  hostDocument.getLineEndOffset(line),
                                                  processor);

    GutterIntentionAction.addActions(hostEditor, intentions, project, result);

    boolean cleanup = appendCleanupCode(intentions.inspectionFixesToShow, hostFile);
    if (!cleanup) {
      appendCleanupCode(intentions.errorFixesToShow, hostFile);
    }

    EditorNotificationActions.collectDescriptorsForEditor(hostEditor, intentions.notificationActionsToShow);

    intentions.filterActions(hostFile);
  }

  /**
   * Can be invoked in EDT, each inspection should be fast
   */
  private static void collectIntentionsFromDoNotShowLeveledInspections(@NotNull final Project project,
                                                                       @NotNull final PsiFile hostFile,
                                                                       PsiElement psiElement,
                                                                       final int offset,
                                                                       @NotNull final IntentionsInfo intentions) {
    if (psiElement != null) {
      if (!psiElement.isPhysical()) {
        VirtualFile virtualFile = hostFile.getVirtualFile();
        String text = hostFile.getText();
        LOG.error("not physical: '" + psiElement.getText() + "' @" + offset + " " +psiElement.getTextRange() +
                  " elem:" + psiElement + " (" + psiElement.getClass().getName() + ")" +
                  " in:" + psiElement.getContainingFile() + " host:" + hostFile + "(" + hostFile.getClass().getName() + ")",
                  new Attachment(virtualFile != null ? virtualFile.getPresentableUrl() : "null", text != null ? text : "null"));
      }
      if (DumbService.isDumb(project)) {
        return;
      }

      final List<LocalInspectionToolWrapper> intentionTools = new ArrayList<>();
      final InspectionProfile profile = InspectionProjectProfileManager.getInstance(project).getInspectionProfile();
      final InspectionToolWrapper[] tools = profile.getInspectionTools(hostFile);
      for (InspectionToolWrapper toolWrapper : tools) {
        if (toolWrapper instanceof GlobalInspectionToolWrapper) {
          toolWrapper = ((GlobalInspectionToolWrapper)toolWrapper).getSharedLocalInspectionToolWrapper();
        }
        if (toolWrapper instanceof LocalInspectionToolWrapper && !((LocalInspectionToolWrapper)toolWrapper).isUnfair()) {
          final HighlightDisplayKey key = HighlightDisplayKey.find(toolWrapper.getShortName());
          if (profile.isToolEnabled(key, hostFile) &&
              HighlightDisplayLevel.DO_NOT_SHOW.equals(profile.getErrorLevel(key, hostFile))) {
            intentionTools.add((LocalInspectionToolWrapper)toolWrapper);
          }
        }
      }

      if (!intentionTools.isEmpty()) {
        final List<PsiElement> elements = new ArrayList<>();
        PsiElement el = psiElement;
        while (el != null) {
          elements.add(el);
          if (el instanceof PsiFile) break;
          el = el.getParent();
        }

        final Set<String> dialectIds = InspectionEngine.calcElementDialectIds(elements);
        final LocalInspectionToolSession session = new LocalInspectionToolSession(hostFile, 0, hostFile.getTextLength());
        final Processor<LocalInspectionToolWrapper> processor = toolWrapper -> {
          final LocalInspectionTool localInspectionTool = toolWrapper.getTool();
          final HighlightDisplayKey key = HighlightDisplayKey.find(toolWrapper.getShortName());
          final String displayName = toolWrapper.getDisplayName();
          final ProblemsHolder holder = new ProblemsHolder(InspectionManager.getInstance(project), hostFile, true) {
            @Override
            public void registerProblem(@NotNull ProblemDescriptor problemDescriptor) {
              super.registerProblem(problemDescriptor);
              if (problemDescriptor instanceof ProblemDescriptorBase) {
                final TextRange range = ((ProblemDescriptorBase)problemDescriptor).getTextRange();
                if (range != null && range.contains(offset)) {
                  final QuickFix[] fixes = problemDescriptor.getFixes();
                  if (fixes != null) {
                    for (int k = 0; k < fixes.length; k++) {
                      final IntentionAction intentionAction = QuickFixWrapper.wrap(problemDescriptor, k);
                      final HighlightInfo.IntentionActionDescriptor actionDescriptor =
                        new HighlightInfo.IntentionActionDescriptor(intentionAction, null, displayName, null,
                                                                    key, null, HighlightSeverity.INFORMATION);
                      intentions.intentionsToShow.add(actionDescriptor);
                    }
                  }
                }
              }
            }
          };
          InspectionEngine.createVisitorAndAcceptElements(localInspectionTool, holder, true, session, elements,
                                                          dialectIds, InspectionEngine.getDialectIdsSpecifiedForTool(toolWrapper));
          localInspectionTool.inspectionFinished(session, holder);
          return true;
        };
        // indicator can be null when run from EDT
        ProgressIndicator progress = ObjectUtils.notNull(ProgressIndicatorProvider.getGlobalProgressIndicator(), new DaemonProgressIndicator());
        JobLauncher.getInstance().invokeConcurrentlyUnderProgress(intentionTools, progress, processor);
      }
    }
  }
}
<|MERGE_RESOLUTION|>--- conflicted
+++ resolved
@@ -243,11 +243,7 @@
   public void doApplyInformationToEditor() {
     ApplicationManager.getApplication().assertIsDispatchThread();
     TemplateState state = TemplateManagerImpl.getTemplateState(myEditor);
-<<<<<<< HEAD
     if ((state == null || state.isFinished()) && myCachedIntentions != null) {
-=======
-    if (state == null || state.isFinished()) {
->>>>>>> 92d5484a
       IntentionsUI.getInstance(myProject).update(myCachedIntentions, myActionsChanged);
     }
   }
