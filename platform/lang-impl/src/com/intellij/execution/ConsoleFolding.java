package com.intellij.execution;

import com.intellij.openapi.extensions.ExtensionPointName;
import com.intellij.openapi.project.Project;
import org.jetbrains.annotations.NotNull;
import org.jetbrains.annotations.Nullable;

import java.util.List;

/**
 * @author peter
 */
public abstract class ConsoleFolding {
  public static final ExtensionPointName<ConsoleFolding> EP_NAME = ExtensionPointName.create("com.intellij.console.folding");

  /**
   * @param project current project
   * @param line    line to check whether it should be folded or not
<<<<<<< HEAD
   * @return true is line should be folded, false if not
=======
   * @return true if line should be folded, false if not
>>>>>>> 54425956
   */
  public boolean shouldFoldLine(@NotNull Project project, @NotNull String line) {
    return shouldFoldLine(line);
  }

  /**
   * @param project current project
   * @param lines   lines to be folded
<<<<<<< HEAD
   * @return placeholder for lines
=======
   * @return placeholder for lines or {@code null} if these lines should not be folded
>>>>>>> 54425956
   */
  @Nullable
  public String getPlaceholderText(@NotNull Project project, @NotNull List<String> lines) {
    return getPlaceholderText(lines);
  }

  /**
   * Deprecated since 2018.1. Use {@link #shouldFoldLine(Project, String)} instead.
   *
   * @param line to check if should be folded
   * @return true is line should be folded, false if not
   */
  @Deprecated
  public boolean shouldFoldLine(@NotNull String line) { return false; }

  /**
   * Deprecated since 2018.1. Use {@link #getPlaceholderText(Project, List)} instead.
   *
   * @param lines to fold
   * @return placeholder for lines
   */
  @Deprecated
  @Nullable
  public String getPlaceholderText(@NotNull List<String> lines) { return null; }
}<|MERGE_RESOLUTION|>--- conflicted
+++ resolved
@@ -16,11 +16,7 @@
   /**
    * @param project current project
    * @param line    line to check whether it should be folded or not
-<<<<<<< HEAD
-   * @return true is line should be folded, false if not
-=======
    * @return true if line should be folded, false if not
->>>>>>> 54425956
    */
   public boolean shouldFoldLine(@NotNull Project project, @NotNull String line) {
     return shouldFoldLine(line);
@@ -29,11 +25,7 @@
   /**
    * @param project current project
    * @param lines   lines to be folded
-<<<<<<< HEAD
-   * @return placeholder for lines
-=======
    * @return placeholder for lines or {@code null} if these lines should not be folded
->>>>>>> 54425956
    */
   @Nullable
   public String getPlaceholderText(@NotNull Project project, @NotNull List<String> lines) {
