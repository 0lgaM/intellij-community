// Copyright 2000-2020 JetBrains s.r.o. Use of this source code is governed by the Apache 2.0 license that can be found in the LICENSE file.
package com.intellij.ide.plugins.newui;

import com.intellij.ide.IdeBundle;
import com.intellij.ide.impl.ProjectUtil;
import com.intellij.ide.plugins.*;
import com.intellij.openapi.application.ApplicationManager;
import com.intellij.openapi.application.ModalityState;
import com.intellij.openapi.application.ex.ApplicationInfoEx;
import com.intellij.openapi.diagnostic.Logger;
import com.intellij.openapi.extensions.PluginId;
import com.intellij.openapi.options.Configurable;
import com.intellij.openapi.options.ConfigurationException;
import com.intellij.openapi.options.newEditor.SettingsDialog;
import com.intellij.openapi.progress.ProcessCanceledException;
import com.intellij.openapi.ui.DialogWrapper;
import com.intellij.openapi.ui.Messages;
import com.intellij.openapi.util.Ref;
import com.intellij.openapi.util.io.FileUtil;
import com.intellij.openapi.util.text.StringUtil;
import com.intellij.openapi.wm.IdeFrame;
import com.intellij.openapi.wm.ex.ProgressIndicatorEx;
import com.intellij.openapi.wm.ex.StatusBarEx;
import com.intellij.openapi.wm.impl.welcomeScreen.WelcomeFrame;
import com.intellij.util.containers.ContainerUtil;
import org.jetbrains.annotations.NotNull;
import org.jetbrains.annotations.Nullable;

import javax.swing.*;
import java.awt.*;
import java.io.IOException;
import java.nio.file.FileVisitResult;
import java.util.List;
import java.util.*;
import java.util.Map.Entry;
import java.util.stream.Collectors;

/**
 * @author Alexander Lobas
 */
public abstract class MyPluginModel extends InstalledPluginsTableModel implements PluginManagerMain.PluginEnabler {
  private static final Logger LOG = Logger.getInstance(MyPluginModel.class);

  private final List<ListPluginComponent> myInstalledPluginComponents = new ArrayList<>();
  private final Map<PluginId, List<ListPluginComponent>> myInstalledPluginComponentMap = new HashMap<>();
  private final Map<PluginId, List<ListPluginComponent>> myMarketplacePluginComponentMap = new HashMap<>();
  private final List<PluginsGroup> myEnabledGroups = new ArrayList<>();
  private PluginsGroupComponent myInstalledPanel;
  private PluginsGroup myDownloaded;
  private PluginsGroup myInstalling;
  private PluginsGroup myUpdates;
  private Configurable.TopComponentController myTopController;
  private List<String> myVendorsSorted;
  private List<String> myTagsSorted;

  private static final Set<IdeaPluginDescriptor> myInstallingPlugins = new HashSet<>();
  private static final Set<IdeaPluginDescriptor> myInstallingWithUpdatesPlugins = new HashSet<>();
  static final Map<PluginId, InstallPluginInfo> myInstallingInfos = new HashMap<>();

  public boolean needRestart;
  public boolean createShutdownCallback = true;
  private boolean myInstallsRequiringRestart;
  private final List<PluginDetailsPageComponent> myDetailPanels = new ArrayList<>();

  private StatusBarEx myStatusBar;

  private PluginUpdatesService myPluginUpdatesService;

  private Runnable myInvalidFixCallback;

  private final Map<PluginId, PendingDynamicPluginInstall> myDynamicPluginsToInstall = new LinkedHashMap<>();
  private final Set<IdeaPluginDescriptor> myDynamicPluginsToUninstall = new HashSet<>();
  private final Set<IdeaPluginDescriptor> myPluginsToRemoveOnCancel = new HashSet<>();

  private final Set<PluginId> myErrorPluginsToDisable = new HashSet<>();

  protected MyPluginModel() {
    Window window = ProjectUtil.getActiveFrameOrWelcomeScreen();
    myStatusBar = getStatusBar(window);
    if (myStatusBar == null && window != null) {
      myStatusBar = getStatusBar(window.getOwner());
    }
  }

  @Nullable
  private static StatusBarEx getStatusBar(@Nullable Window frame) {
    if (frame instanceof IdeFrame && !(frame instanceof WelcomeFrame)) {
      return (StatusBarEx)((IdeFrame)frame).getStatusBar();
    }
    return null;
  }

  public boolean isModified() {
    if (needRestart ||
        !myDynamicPluginsToInstall.isEmpty() ||
        !myDynamicPluginsToUninstall.isEmpty() ||
        !myPluginsToRemoveOnCancel.isEmpty()) {
      return true;
    }

    for (IdeaPluginDescriptor descriptor : view) {
      boolean enabledInTable = isEnabled(descriptor);

      if (descriptor.isEnabled() != enabledInTable) {
        if (enabledInTable && !PluginManagerCore.isDisabled(descriptor.getPluginId())) {
          continue; // was disabled automatically on startup
        }
        return true;
      }
    }

    for (Map.Entry<PluginId, Boolean> entry : getEnabledMap().entrySet()) {
      Boolean enabled = entry.getValue();
      if (enabled != null && !enabled && !PluginManagerCore.isDisabled(entry.getKey())) {
        return true;
      }
    }

    return false;
  }

  /**
   * @return true if changes were applied without restart
   */
  public boolean apply(JComponent parent) throws ConfigurationException {
    Map<PluginId, Boolean> enabledMap = getEnabledMap();
    List<String> dependencies = new ArrayList<>();

    for (Map.Entry<PluginId, Set<PluginId>> entry : getDependentToRequiredListMap().entrySet()) {
      PluginId id = entry.getKey();

      if (enabledMap.get(id) == null) {
        continue;
      }

      for (PluginId dependId : entry.getValue()) {
        if (!PluginManagerCore.isModuleDependency(dependId)) {
          IdeaPluginDescriptor descriptor = PluginManagerCore.getPlugin(id);
          if (!(descriptor instanceof IdeaPluginDescriptorImpl) ||
              !((IdeaPluginDescriptorImpl)descriptor).isDeleted() && !descriptor.isImplementationDetail()) {
            dependencies.add("\"" + (descriptor == null ? id.getIdString() : descriptor.getName()) + "\"");
          }
          break;
        }
      }
    }

    if (!dependencies.isEmpty()) {
      throw new ConfigurationException("<html><body style=\"padding: 5px;\">Unable to apply changes: plugin" +
                                       (dependencies.size() == 1 ? " " : "s ") +
                                       StringUtil.join(dependencies, ", ") +
                                       " won't be able to load.</body></html>");
    }

    Set<PluginId> uninstallsRequiringRestart = new HashSet<>();
    for (IdeaPluginDescriptor pluginDescriptor : myDynamicPluginsToUninstall) {
      if (!PluginInstaller.uninstallDynamicPlugin(parent, pluginDescriptor, false)) {
        uninstallsRequiringRestart.add(pluginDescriptor.getPluginId());
      }
      else {
        enabledMap.remove(pluginDescriptor.getPluginId());
      }
    }

    boolean installsRequiringRestart = myInstallsRequiringRestart;

    for (PendingDynamicPluginInstall pendingPluginInstall : myDynamicPluginsToInstall.values()) {
      if (!uninstallsRequiringRestart.contains(pendingPluginInstall.getPluginDescriptor().getPluginId())) {
        InstalledPluginsState.getInstance().trackPluginInstallation(() ->
          PluginInstaller.installAndLoadDynamicPlugin(pendingPluginInstall.getFile(), parent,
                                                      pendingPluginInstall.getPluginDescriptor())
        );
      }
      else {
        try {
          PluginInstaller.installAfterRestart(pendingPluginInstall.getFile(), true, null, pendingPluginInstall.getPluginDescriptor());
          installsRequiringRestart = true;
        }
        catch (IOException e) {
          LOG.error(e);
        }
      }
    }

    myDynamicPluginsToInstall.clear();
    myPluginsToRemoveOnCancel.clear();

    boolean enableDisableAppliedWithoutRestart = applyEnableDisablePlugins(parent, enabledMap);
    myDynamicPluginsToUninstall.clear();
    boolean changesAppliedWithoutRestart = enableDisableAppliedWithoutRestart && uninstallsRequiringRestart.isEmpty() && !installsRequiringRestart;
    if (!changesAppliedWithoutRestart) {
      InstalledPluginsState.getInstance().setRestartRequired(true);
    }
    return changesAppliedWithoutRestart;
  }

  public void removePluginsOnCancel(@Nullable JComponent parentComponent) {
    myPluginsToRemoveOnCancel.forEach(pluginDescriptor -> PluginInstaller.uninstallDynamicPlugin(parentComponent, pluginDescriptor, false));
    myPluginsToRemoveOnCancel.clear();
  }

  private boolean applyEnableDisablePlugins(JComponent parentComponent, Map<PluginId, Boolean> enabledMap) {
    List<IdeaPluginDescriptor> pluginDescriptorsToDisable = new ArrayList<>();
    List<IdeaPluginDescriptor> pluginDescriptorsToEnable = new ArrayList<>();

    for (IdeaPluginDescriptor descriptor : view) {
      if (myDynamicPluginsToUninstall.contains(descriptor)) {
        continue;
      }

      PluginId pluginId = descriptor.getPluginId();
      if (enabledMap.get(pluginId) == null) { // if enableMap contains null for id => enable/disable checkbox don't touch
        continue;
      }
      boolean shouldEnable = isEnabled(pluginId);
      if (shouldEnable != descriptor.isEnabled()) {
        if (shouldEnable) {
          pluginDescriptorsToEnable.add(descriptor);
        }
        else {
          pluginDescriptorsToDisable.add(descriptor);
        }
      }
      else if (!shouldEnable && myErrorPluginsToDisable.contains(pluginId)) {
        pluginDescriptorsToDisable.add(descriptor);
      }
    }

    return PluginEnabler.updatePluginEnabledState(pluginDescriptorsToEnable, pluginDescriptorsToDisable, parentComponent);
  }

  public void pluginInstalledFromDisk(@NotNull PluginInstallCallbackData callbackData) {
    appendOrUpdateDescriptor(callbackData.getPluginDescriptor(), callbackData.getRestartNeeded());
    if (!callbackData.getRestartNeeded()) {
      myDynamicPluginsToInstall.put(callbackData.getPluginDescriptor().getPluginId(),
                                    new PendingDynamicPluginInstall(callbackData.getFile(), callbackData.getPluginDescriptor()));
    }
  }

  public void addComponent(@NotNull ListPluginComponent component) {
    if (!component.isMarketplace()) {
      if (myInstallingPlugins.contains(component.myPlugin)) {
        return;
      }

      myInstalledPluginComponents.add(component);

      List<ListPluginComponent> components =
        myInstalledPluginComponentMap.computeIfAbsent(component.myPlugin.getPluginId(), __ -> new ArrayList<>());
      components.add(component);
    }
    else {
      List<ListPluginComponent> components =
        myMarketplacePluginComponentMap.computeIfAbsent(component.myPlugin.getPluginId(), __ -> new ArrayList<>());
      components.add(component);
    }
  }

  public void removeComponent(@NotNull ListPluginComponent component) {
    if (!component.isMarketplace()) {
      myInstalledPluginComponents.remove(component);

      List<ListPluginComponent> components = myInstalledPluginComponentMap.get(component.myPlugin.getPluginId());
      if (components != null) {
        components.remove(component);
        if (components.isEmpty()) {
          myInstalledPluginComponentMap.remove(component.myPlugin.getPluginId());
        }
      }
    }
    else {
      List<ListPluginComponent> components = myMarketplacePluginComponentMap.get(component.myPlugin.getPluginId());
      if (components != null) {
        components.remove(component);
        if (components.isEmpty()) {
          myMarketplacePluginComponentMap.remove(component.myPlugin.getPluginId());
        }
      }
    }
  }

  public void setTopController(@NotNull Configurable.TopComponentController topController) {
    myTopController = topController;

    for (InstallPluginInfo info : myInstallingInfos.values()) {
      info.fromBackground(this);
    }
    if (!myInstallingInfos.isEmpty()) {
      myTopController.showProgress(true);
    }
  }

  public void setPluginUpdatesService(@NotNull PluginUpdatesService service) {
    myPluginUpdatesService = service;
  }

  @Nullable
  public PluginsGroup getDownloadedGroup() {
    return myDownloaded;
  }

  @NotNull
  public static Set<IdeaPluginDescriptor> getInstallingPlugins() {
    return myInstallingPlugins;
  }

  static boolean isInstallingOrUpdate(@NotNull IdeaPluginDescriptor descriptor) {
    return myInstallingWithUpdatesPlugins.contains(descriptor);
  }

  void installOrUpdatePlugin(@Nullable JComponent parentComponent,
                             @NotNull IdeaPluginDescriptor descriptor,
                             @Nullable IdeaPluginDescriptor updateDescriptor,
                             @NotNull ModalityState modalityState) {
    IdeaPluginDescriptor actionDescriptor = updateDescriptor == null ? descriptor : updateDescriptor;

    if (!PluginManagerMain.checkThirdPartyPluginsAllowed(Collections.singletonList(actionDescriptor))) {
      return;
    }

    boolean allowUninstallWithoutRestart = true;
    if (updateDescriptor != null) {
      IdeaPluginDescriptorImpl installedPluginDescriptor = PluginEnabler.tryLoadFullDescriptor((IdeaPluginDescriptorImpl) descriptor);
      if (installedPluginDescriptor == null || !DynamicPlugins.allowLoadUnloadWithoutRestart(installedPluginDescriptor)) {
        allowUninstallWithoutRestart = false;
      }
      else if (!installedPluginDescriptor.isEnabled()) {
        FileUtil.delete(installedPluginDescriptor.getPath());
      }
      else if (DynamicPlugins.allowLoadUnloadSynchronously(installedPluginDescriptor)) {
        if (!PluginInstaller.uninstallDynamicPlugin(parentComponent, installedPluginDescriptor, true)) {
          allowUninstallWithoutRestart = false;
        }
      }
      else {
        performUninstall(installedPluginDescriptor);
      }
    }

    PluginNode pluginNode;
    if (actionDescriptor instanceof PluginNode) {
      pluginNode = (PluginNode)actionDescriptor;
    }
    else {
      pluginNode = new PluginNode(actionDescriptor.getPluginId(), actionDescriptor.getName(), "-1");
      pluginNode.setDepends(Arrays.asList(actionDescriptor.getDependentPluginIds()), actionDescriptor.getOptionalDependentPluginIds());
      pluginNode.setRepositoryName(PluginInstaller.UNKNOWN_HOST_MARKER);
    }
    List<PluginNode> pluginsToInstall = ContainerUtil.newArrayList(pluginNode);

    PluginManagerMain.suggestToEnableInstalledDependantPlugins(this, pluginsToInstall);

    installPlugin(pluginsToInstall, getCustomRepoPlugins(), prepareToInstall(descriptor, updateDescriptor), allowUninstallWithoutRestart,
                  modalityState);
  }

  private void installPlugin(@NotNull List<PluginNode> pluginsToInstall,
                             @NotNull Collection<? extends IdeaPluginDescriptor> customPlugins,
                             @NotNull InstallPluginInfo info, boolean allowInstallWithoutRestart,
                             @NotNull ModalityState modalityState) {
    ApplicationManager.getApplication().executeOnPooledThread(() -> {
      boolean cancel = false;
      boolean error = false;
      boolean showErrors = true;
      boolean restartRequired = true;
      List<PendingDynamicPluginInstall> pluginsToInstallSynchronously = new ArrayList<>();
      try {
        PluginInstallOperation operation = new PluginInstallOperation(pluginsToInstall, customPlugins, this, info.indicator);
        operation.setAllowInstallWithoutRestart(allowInstallWithoutRestart);
        operation.run();
        for (PendingDynamicPluginInstall install : operation.getPendingDynamicPluginInstalls()) {
          if (DynamicPlugins.allowLoadUnloadSynchronously(install.getPluginDescriptor())) {
            pluginsToInstallSynchronously.add(install);
            myPluginsToRemoveOnCancel.add(install.getPluginDescriptor());
          }
          else {
            myDynamicPluginsToInstall.put(install.getPluginDescriptor().getPluginId(), install);
          }
        }

        error = !operation.isSuccess();
        showErrors = !operation.isShownErrors();
        restartRequired = operation.isRestartRequired();
      }
      catch (ProcessCanceledException e) {
        cancel = true;
      }
      catch (Throwable e) {
        LOG.error(e);
        error = true;
      }

      boolean success = !error;
      boolean _cancel = cancel;
      boolean _showErrors = showErrors;
      boolean finalRestartRequired = restartRequired;
      ApplicationManager.getApplication()
        .invokeLater(() -> {
          for (PendingDynamicPluginInstall install : pluginsToInstallSynchronously) {
            IdeaPluginDescriptorImpl installedDescriptor =
              PluginInstaller.installAndLoadDynamicPlugin(install.getFile(), myInstalledPanel, install.getPluginDescriptor());
            if (installedDescriptor != null && installedDescriptor.getPluginId().equals(info.getDescriptor().getPluginId())) {
              info.setInstalledDescriptor(installedDescriptor);
            }
          }
          info.finish(success, _cancel, _showErrors, finalRestartRequired);
        }, modalityState);
    });
  }

  public boolean toBackground() {
    for (InstallPluginInfo info : myInstallingInfos.values()) {
      info.toBackground(myStatusBar);
    }
    return !myInstallingInfos.isEmpty();
  }

  @NotNull
  private InstallPluginInfo prepareToInstall(@NotNull IdeaPluginDescriptor descriptor, @Nullable IdeaPluginDescriptor updateDescriptor) {
    boolean install = updateDescriptor == null;
    InstallPluginInfo info = new InstallPluginInfo(descriptor, updateDescriptor, this, install);
    myInstallingInfos.put(descriptor.getPluginId(), info);

    if (myInstallingWithUpdatesPlugins.isEmpty()) {
      myTopController.showProgress(true);
    }
    myInstallingWithUpdatesPlugins.add(descriptor);
    if (install) {
      myInstallingPlugins.add(descriptor);
    }

    if (install && myInstalling != null) {
      if (myInstalling.ui == null) {
        myInstalling.descriptors.add(descriptor);
        myInstalledPanel.addGroup(myInstalling, 0);
      }
      else {
        myInstalledPanel.addToGroup(myInstalling, descriptor);
      }

      myInstalling.titleWithCount();
      myInstalledPanel.doLayout();
    }

    List<ListPluginComponent> gridComponents = myMarketplacePluginComponentMap.get(descriptor.getPluginId());
    if (gridComponents != null) {
      for (ListPluginComponent gridComponent : gridComponents) {
        gridComponent.showProgress();
      }
    }
    List<ListPluginComponent> listComponents = myInstalledPluginComponentMap.get(descriptor.getPluginId());
    if (listComponents != null) {
      for (ListPluginComponent listComponent : listComponents) {
        listComponent.showProgress();
      }
    }
    for (PluginDetailsPageComponent panel : myDetailPanels) {
      if (panel.myPlugin == descriptor) {
        panel.showProgress();
      }
    }

    return info;
  }

  /**
   * @param descriptor          Descriptor on which the installation was requested (can be a PluginNode or an IdeaPluginDescriptorImpl)
   * @param installedDescriptor If the plugin was loaded synchronously, the descriptor which has actually been installed; otherwise null.
   */
  void finishInstall(@NotNull IdeaPluginDescriptor descriptor,
                     @Nullable IdeaPluginDescriptorImpl installedDescriptor,
                     boolean success,
                     boolean showErrors,
                     boolean restartRequired) {
    InstallPluginInfo info = finishInstall(descriptor);

    if (myInstallingWithUpdatesPlugins.isEmpty()) {
      myTopController.showProgress(false);
    }

    List<ListPluginComponent> marketplaceComponents = myMarketplacePluginComponentMap.get(descriptor.getPluginId());
    if (marketplaceComponents != null) {
      for (ListPluginComponent gridComponent : marketplaceComponents) {
        if (installedDescriptor != null) {
          gridComponent.myPlugin = installedDescriptor;
        }
        gridComponent.hideProgress(success, restartRequired);
      }
    }
    List<ListPluginComponent> installedComponents = myInstalledPluginComponentMap.get(descriptor.getPluginId());
    if (installedComponents != null) {
      for (ListPluginComponent listComponent : installedComponents) {
        if (installedDescriptor != null) {
          listComponent.myPlugin = installedDescriptor;
        }
        listComponent.hideProgress(success, restartRequired);
      }
    }
    for (PluginDetailsPageComponent panel : myDetailPanels) {
      if (panel.isShowingPlugin(descriptor)) {
        if (installedDescriptor != null) {
          panel.myPlugin = installedDescriptor;
        }
        panel.hideProgress(success);
      }
    }

    if (info.install) {
      if (myInstalling != null && myInstalling.ui != null) {
        clearInstallingProgress(descriptor);
        if (myInstallingPlugins.isEmpty()) {
          myInstalledPanel.removeGroup(myInstalling);
        }
        else {
          myInstalledPanel.removeFromGroup(myInstalling, descriptor);
          myInstalling.titleWithCount();
        }
        myInstalledPanel.doLayout();
      }
      if (success) {
        appendOrUpdateDescriptor(installedDescriptor != null ? installedDescriptor : descriptor, restartRequired);
        appendDependsAfterInstall();
      }
    }
    else if (success) {
      if (myDownloaded != null && myDownloaded.ui != null && restartRequired) {
        ListPluginComponent component = myDownloaded.ui.findComponent(descriptor);
        if (component != null) {
          component.enableRestart();
        }
      }
      if (myUpdates != null) {
        myUpdates.titleWithCount();
      }
      myPluginUpdatesService.finishUpdate(info.updateDescriptor);
    }
    else {
      myPluginUpdatesService.finishUpdate();
    }

    info.indicator.cancel();

    if (success) {
      needRestart = true;
      myInstallsRequiringRestart |= restartRequired;
    }
    if (!success && showErrors) {
      Messages.showErrorDialog(IdeBundle.message("plugins.configurable.plugin.installing.failed", descriptor.getName()),
                               IdeBundle.message("action.download.and.install.plugin"));
    }
  }

  private void clearInstallingProgress(@NotNull IdeaPluginDescriptor descriptor) {
    if (myInstallingPlugins.isEmpty()) {
      for (ListPluginComponent listComponent : myInstalling.ui.plugins) {
        listComponent.clearProgress();
      }
    }
    else {
      for (ListPluginComponent listComponent : myInstalling.ui.plugins) {
        if (listComponent.myPlugin == descriptor) {
          listComponent.clearProgress();
          return;
        }
      }
    }
  }

  @NotNull
  static InstallPluginInfo finishInstall(@NotNull IdeaPluginDescriptor descriptor) {
    InstallPluginInfo info = myInstallingInfos.remove(descriptor.getPluginId());
    info.close();
    myInstallingWithUpdatesPlugins.remove(descriptor);
    if (info.install) {
      myInstallingPlugins.remove(descriptor);
    }
    return info;
  }

  static void addProgress(@NotNull IdeaPluginDescriptor descriptor, @NotNull ProgressIndicatorEx indicator) {
    myInstallingInfos.get(descriptor.getPluginId()).indicator.addStateDelegate(indicator);
  }

  static void removeProgress(@NotNull IdeaPluginDescriptor descriptor, @NotNull ProgressIndicatorEx indicator) {
    myInstallingInfos.get(descriptor.getPluginId()).indicator.removeStateDelegate(indicator);
  }

  public void addEnabledGroup(@NotNull PluginsGroup group) {
    myEnabledGroups.add(group);
  }

  public void setDownloadedGroup(@NotNull PluginsGroupComponent panel,
                                 @NotNull PluginsGroup downloaded,
                                 @NotNull PluginsGroup installing) {
    myInstalledPanel = panel;
    myDownloaded = downloaded;
    myInstalling = installing;
  }

  public void setUpdateGroup(@NotNull PluginsGroup group) {
    myUpdates = group;
  }

  private void appendDependsAfterInstall() {
    if (myDownloaded == null || myDownloaded.ui == null) {
      return;
    }

    for (IdeaPluginDescriptor descriptor : InstalledPluginsState.getInstance().getInstalledPlugins()) {
      if (myDownloaded.ui.findComponent(descriptor) != null) {
        continue;
      }

      appendOrUpdateDescriptor(descriptor, true);

      String id = descriptor.getPluginId().getIdString();

      for (Entry<PluginId, List<ListPluginComponent>> entry : myMarketplacePluginComponentMap.entrySet()) {
        if (id.equals(entry.getKey().getIdString())) {
          for (ListPluginComponent component : entry.getValue()) {
            component.hideProgress(true, true);
          }
          break;
        }
      }
    }
  }

  public void addDetailPanel(@NotNull PluginDetailsPageComponent detailPanel) {
    myDetailPanels.add(detailPanel);
  }

  public void appendOrUpdateDescriptor(@NotNull IdeaPluginDescriptor descriptor, boolean restartNeeded) {
    PluginId id = descriptor.getPluginId();
    if (!PluginManagerCore.isPluginInstalled(id)) {
      int i = view.indexOf(descriptor);
      if (i < 0) {
        view.add(descriptor);
      }
      else {
        view.set(i, descriptor);
      }

      setEnabled(descriptor, true);
    }

    if (restartNeeded) {
      needRestart = myInstallsRequiringRestart = true;
    }
    if (myDownloaded == null) {
      return;
    }

    myVendorsSorted = null;
    myTagsSorted = null;

    if (myDownloaded.ui == null) {
      myDownloaded.descriptors.add(descriptor);
      myDownloaded.titleWithEnabled(this);

      myInstalledPanel.addGroup(myDownloaded, myInstalling == null || myInstalling.ui == null ? 0 : 1);
      myInstalledPanel.setSelection(myDownloaded.ui.plugins.get(0));
      myInstalledPanel.doLayout();

      addEnabledGroup(myDownloaded);
    }
    else {
      ListPluginComponent component = myDownloaded.ui.findComponent(descriptor);
      if (component != null) {
        myInstalledPanel.setSelection(component);
        component.enableRestart();
        return;
      }

      myInstalledPanel.addToGroup(myDownloaded, descriptor);
      myDownloaded.titleWithEnabled(this);
      myInstalledPanel.setSelection(myDownloaded.ui.plugins.get(myDownloaded.descriptors.indexOf(descriptor)));
      myInstalledPanel.doLayout();
    }
  }

  @NotNull
  public List<String> getVendors() {
    if (ContainerUtil.isEmpty(myVendorsSorted)) {
      myVendorsSorted = getVendors(getInstalledDescriptors());
    }
    return myVendorsSorted;
  }

  @NotNull
  public List<String> getTags() {
    if (ContainerUtil.isEmpty(myTagsSorted)) {
      Set<String> allTags = new HashSet<>();

      for (IdeaPluginDescriptor descriptor : getInstalledDescriptors()) {
        allTags.addAll(PluginManagerConfigurable.getTags(descriptor));
      }

      myTagsSorted = ContainerUtil.sorted(allTags, String::compareToIgnoreCase);
    }
    return myTagsSorted;
  }

  @NotNull
  public List<IdeaPluginDescriptor> getInstalledDescriptors() {
    assert myInstalledPanel != null;

    return myInstalledPanel.getGroups().stream().flatMap(group -> group.plugins.stream()).map(plugin -> plugin.myPlugin)
      .collect(Collectors.toList());
  }

  @NotNull
  public static List<String> getVendors(@NotNull Collection<? extends IdeaPluginDescriptor> descriptors) {
    Map<String, Integer> vendors = new HashMap<>();

    for (IdeaPluginDescriptor descriptor : descriptors) {
      String vendor = StringUtil.trim(descriptor.getVendor());
      if (!StringUtil.isEmptyOrSpaces(vendor)) {
        Integer count = vendors.get(vendor);
        if (count == null) {
          vendors.put(vendor, 1);
        }
        else {
          vendors.put(vendor, count + 1);
        }
      }
    }

    vendors.put("JetBrains", Integer.MAX_VALUE);

    return ContainerUtil.sorted(vendors.keySet(), (v1, v2) -> {
      int result = vendors.get(v2) - vendors.get(v1);
      return result == 0 ? v2.compareToIgnoreCase(v1) : result;
    });
  }

  public static boolean isVendor(@NotNull IdeaPluginDescriptor descriptor, @NotNull Set<String> vendors) {
    String vendor = StringUtil.trim(descriptor.getVendor());
    if (StringUtil.isEmpty(vendor)) {
      return false;
    }

    for (String vendorToFind : vendors) {
      if (vendor.equalsIgnoreCase(vendorToFind) || StringUtil.containsIgnoreCase(vendor, vendorToFind)) {
        return true;
      }
    }

    return false;
  }

  public boolean isEnabled(@NotNull IdeaPluginDescriptor plugin) {
    Boolean enabled = getEnabledMap().get(plugin.getPluginId());
    return enabled == null || enabled;
  }

  @NotNull
  String getEnabledTitle(@NotNull IdeaPluginDescriptor plugin) {
    return isEnabled(plugin)
           ? IdeBundle.message("plugins.configurable.disable.button")
           : IdeBundle.message("plugins.configurable.enable.button");
  }

  void changeEnableDisable(@NotNull IdeaPluginDescriptor plugin) {
    changeEnableDisable(new IdeaPluginDescriptor[]{plugin}, !isEnabled(plugin));
  }

  public void changeEnableDisable(IdeaPluginDescriptor @NotNull [] plugins, boolean state) {
    enableRows(plugins, state);
    updateAfterEnableDisable();
    runInvalidFixCallback();
  }

  @Override
  public void enablePlugins(Set<? extends IdeaPluginDescriptor> disabled) {
    changeEnableDisable(disabled.toArray(new IdeaPluginDescriptor[0]), true);
  }

  @Override
  public void disablePlugins(Set<? extends IdeaPluginDescriptor> disabled) {
    changeEnableDisable(disabled.toArray(new IdeaPluginDescriptor[0]), false);
  }

  void enableRequiredPlugins(@NotNull IdeaPluginDescriptor descriptor) {
    Set<PluginId> requiredPluginIds = getRequiredPlugins(descriptor.getPluginId());
    if (ContainerUtil.isEmpty(requiredPluginIds)) {
      return;
    }

    List<IdeaPluginDescriptor> allPlugins = getAllPlugins();
    Set<IdeaPluginDescriptor> requiredPlugins = new HashSet<>();

    for (PluginId pluginId : requiredPluginIds) {
      IdeaPluginDescriptor result = ContainerUtil.find(allPlugins, d -> pluginId.equals(d.getPluginId()));
      if (result == null && PluginManagerCore.isModuleDependency(pluginId)) {
        result = ContainerUtil.find(allPlugins, d -> {
          if (d instanceof IdeaPluginDescriptorImpl) {
            return ((IdeaPluginDescriptorImpl)d).getModules().contains(pluginId);
          }
          return false;
        });
        if (result != null) {
          getEnabledMap().put(pluginId, Boolean.TRUE);
        }
      }
      if (result != null) {
        requiredPlugins.add(result);
      }
    }

    if (!requiredPlugins.isEmpty()) {
      enablePlugins(requiredPlugins);
    }
  }

  @Override
  protected void handleBeforeChangeEnableState(@NotNull IdeaPluginDescriptor descriptor, boolean value) {
    PluginId pluginId = descriptor.getPluginId();
    myErrorPluginsToDisable.remove(pluginId);

    if (value || descriptor.isEnabled()) {
      return;
    }

    if (PluginManagerCore.isIncompatible(descriptor) || hasProblematicDependencies(pluginId)) {
      myErrorPluginsToDisable.add(pluginId);
    }
  }

  private void runInvalidFixCallback() {
    if (myInvalidFixCallback != null) {
      ApplicationManager.getApplication().invokeLater(myInvalidFixCallback, ModalityState.any());
    }
  }

  public void setInvalidFixCallback(@Nullable Runnable invalidFixCallback) {
    myInvalidFixCallback = invalidFixCallback;
  }

  private void updateAfterEnableDisable() {
    for (ListPluginComponent component : myInstalledPluginComponents) {
      component.updateEnabledState();
    }
    for (PluginDetailsPageComponent detailPanel : myDetailPanels) {
      detailPanel.updateEnabledState();
    }
    for (PluginsGroup group : myEnabledGroups) {
      group.titleWithEnabled(this);
    }
  }

  public void runRestartButton(@NotNull Component component) {
    if (PluginManagerConfigurable.showRestartDialog() == Messages.YES) {
      needRestart = true;
      createShutdownCallback = false;

      DialogWrapper settings = DialogWrapper.findInstance(component);
      assert settings instanceof SettingsDialog : settings;
      ((SettingsDialog)settings).applyAndClose(false /* will be saved on app exit */);

      ApplicationManager.getApplication().exit(true, false, true);
    }
  }

  static boolean showUninstallDialog(@NotNull Component uiParent, @NotNull List<? extends ListPluginComponent> selection) {
    int size = selection.size();
    return showUninstallDialog(uiParent, size == 1 ? selection.get(0).myPlugin.getName() : null, size);
  }

  static boolean showUninstallDialog(@NotNull Component uiParent, @Nullable String singleName, int count) {
    String message;
    if (singleName == null) {
      message = IdeBundle.message("prompt.uninstall.several.plugins", count);
    }
    else {
      message = IdeBundle.message("prompt.uninstall.plugin", singleName);
    }

    return Messages.showYesNoDialog(uiParent, message, IdeBundle.message("title.plugin.uninstall"), Messages.getQuestionIcon()) ==
           Messages.YES;
  }

  void uninstallAndUpdateUi(@NotNull Component uiParent, @NotNull IdeaPluginDescriptor descriptor) {
    List<IdeaPluginDescriptor> deps = dependent(descriptor);
    if (!deps.isEmpty()) {
      String listOfDeps = StringUtil.join(deps, plugin -> {
        return "&nbsp;&nbsp;&nbsp;&nbsp;&nbsp;" + plugin.getName();
      }, "<br>");
      String beginS = deps.size() == 1 ? "" : "s";
      String middleS = deps.size() == 1 ? "s" : "";
      String message = "<html>Following plugin" + beginS + " depend" + middleS + " on " + descriptor.getName() +
                       ". Continue to remove?<br>" + listOfDeps + "</html>";
      String title = IdeBundle.message("title.plugin.uninstall");
      if (Messages.showYesNoDialog(uiParent, message, title, Messages.getQuestionIcon()) != Messages.YES) {
        return;
      }
    }

    boolean needRestartForUninstall = performUninstall((IdeaPluginDescriptorImpl)descriptor);
    needRestart |= descriptor.isEnabled() && needRestartForUninstall;
    myInstallsRequiringRestart |= needRestartForUninstall;

    List<ListPluginComponent> listComponents = myInstalledPluginComponentMap.get(descriptor.getPluginId());
    if (listComponents != null) {
      for (ListPluginComponent listComponent : listComponents) {
        listComponent.updateAfterUninstall(needRestartForUninstall);
      }
    }

    for (ListPluginComponent component : myInstalledPluginComponents) {
      component.updateErrors();
    }

    for (PluginDetailsPageComponent panel : myDetailPanels) {
      if (panel.myPlugin == descriptor) {
        panel.updateButtons();
      }
    }
  }

  private boolean performUninstall(IdeaPluginDescriptorImpl descriptorImpl) {
    boolean needRestartForUninstall = true;
    try {
      descriptorImpl.setDeleted(true);
      // Load descriptor to make sure we get back all the data cleared after the descriptor has been loaded
      IdeaPluginDescriptorImpl fullDescriptor = PluginEnabler.tryLoadFullDescriptor(descriptorImpl);
      LOG.assertTrue(fullDescriptor != null);
      needRestartForUninstall = PluginInstaller.prepareToUninstall(fullDescriptor);
      InstalledPluginsState.getInstance().onPluginUninstall(descriptorImpl, needRestartForUninstall);
      if (!needRestartForUninstall) {
        myDynamicPluginsToUninstall.add(fullDescriptor);
      }
    }
    catch (IOException e) {
      LOG.error(e);
    }
    return needRestartForUninstall;
  }

  @Nullable
  public static IdeaPluginDescriptor findPlugin(@NotNull PluginId id) {
    IdeaPluginDescriptor plugin = PluginManagerCore.getPlugin(id);
    if (plugin == null && PluginManagerCore.isModuleDependency(id)) {
      IdeaPluginDescriptor descriptor = PluginManagerCore.findPluginByModuleDependency(id);
      if (descriptor != null) return descriptor;
    }
    return plugin;
  }

  public boolean hasProblematicDependencies(PluginId pluginId) {
    Set<PluginId> ids = getDependentToRequiredListMap().get(pluginId);
    if (ContainerUtil.isEmpty(ids)) {
      return false;
    }

    for (PluginId id : ids) {
      IdeaPluginDescriptor plugin = findPlugin(id);
      if (plugin != null && !isEnabled(plugin)) {
        return true;
      }
    }

    return false;
  }

  public boolean hasErrors(@NotNull IdeaPluginDescriptor plugin) {
    return getErrorMessage(plugin, null) != null;
  }

  @Nullable
  public String getErrorMessage(@NotNull IdeaPluginDescriptor pluginDescriptor, @Nullable Ref<? super String> enableAction) {
    String message = PluginManagerCore.getLoadingError(pluginDescriptor);

    PluginId disabledDependency = PluginManagerCore.getFirstDisabledDependency(pluginDescriptor);
    if (disabledDependency != null) {
      Set<PluginId> requiredPlugins = filterRequiredPlugins(getRequiredPlugins(pluginDescriptor.getPluginId()));
      if (!ContainerUtil.isEmpty(requiredPlugins)) {
        boolean[] enable = {true};
        String deps = StringUtil.join(requiredPlugins, id -> {
          IdeaPluginDescriptor plugin = findPlugin(id);
          if (enable[0] && (plugin == null || PluginManagerCore.isIncompatible(plugin))) {
            enable[0] = false;
          }
          return StringUtil.wrapWithDoubleQuote(plugin != null ? plugin.getName() : id.getIdString());
        }, ", ");

        int size = requiredPlugins.size();
        message = IdeBundle.message("new.plugin.manager.incompatible.deps.tooltip", size, deps);
        if (enable[0] && enableAction != null) {
          enableAction.set(IdeBundle.message("new.plugin.manager.incompatible.deps.action", size));
        }
      }
      else {
        message = null;
      }
    }

    return message;
  }

<<<<<<< HEAD
  @NotNull
  abstract protected Collection<IdeaPluginDescriptor> getCustomRepoPlugins();
=======
  @Nullable
  private static Set<PluginId> filterRequiredPlugins(@Nullable Set<PluginId> requiredPlugins) {
    if (ContainerUtil.isEmpty(requiredPlugins)) {
      return requiredPlugins;
    }
    return requiredPlugins.stream().filter(id -> {
      IdeaPluginDescriptor plugin = findPlugin(id);
      return plugin == null || !plugin.isEnabled() ;
    }).collect(Collectors.toSet());
  }

  protected List<IdeaPluginDescriptor> getAllRepoPlugins() {
    try {
      List<IdeaPluginDescriptor> list = RepositoryHelper.loadCachedPlugins();
      if (list != null) {
        return list;
      }
    }
    catch (IOException ignored) {
    }
    return Collections.emptyList();
  }
>>>>>>> 165741d4

  @NotNull
  private List<IdeaPluginDescriptor> dependent(@NotNull IdeaPluginDescriptor rootDescriptor) {
    ApplicationInfoEx appInfo = ApplicationInfoEx.getInstanceEx();
    PluginId rootId = rootDescriptor.getPluginId();

    List<IdeaPluginDescriptor> result = new ArrayList<>();
    for (IdeaPluginDescriptor plugin : getAllPlugins()) {
      PluginId pluginId = plugin.getPluginId();
      if (pluginId == rootId || appInfo.isEssentialPlugin(pluginId) || !plugin.isEnabled() || plugin.isImplementationDetail()) {
        continue;
      }
      if (!(plugin instanceof IdeaPluginDescriptorImpl) || ((IdeaPluginDescriptorImpl)plugin).isDeleted()) {
        continue;
      }

      PluginManagerCore.processAllDependencies((IdeaPluginDescriptorImpl)plugin, false, PluginManagerCore.buildPluginIdMap(), (id, descriptor) -> {
        if (id == rootId) {
          result.add(plugin);
          return FileVisitResult.TERMINATE;
        }
        return FileVisitResult.CONTINUE;
      });
    }
    return result;
  }

  private final Map<String, Icon> myIcons = new HashMap<>(); // local cache for PluginLogo WeakValueMap

  @NotNull
  public Icon getIcon(@NotNull IdeaPluginDescriptor descriptor, boolean big, boolean jb, boolean error, boolean disabled) {
    String key = descriptor.getPluginId().getIdString() + big + jb + error + disabled;
    Icon icon = myIcons.get(key);
    if (icon == null) {
      icon = PluginLogo.getIcon(descriptor, big, jb, error, disabled);
      if (icon != PluginLogo.getDefault()) {
        myIcons.put(key, icon);
      }
    }
    return icon;
  }
}<|MERGE_RESOLUTION|>--- conflicted
+++ resolved
@@ -998,10 +998,6 @@
     return message;
   }
 
-<<<<<<< HEAD
-  @NotNull
-  abstract protected Collection<IdeaPluginDescriptor> getCustomRepoPlugins();
-=======
   @Nullable
   private static Set<PluginId> filterRequiredPlugins(@Nullable Set<PluginId> requiredPlugins) {
     if (ContainerUtil.isEmpty(requiredPlugins)) {
@@ -1013,18 +1009,8 @@
     }).collect(Collectors.toSet());
   }
 
-  protected List<IdeaPluginDescriptor> getAllRepoPlugins() {
-    try {
-      List<IdeaPluginDescriptor> list = RepositoryHelper.loadCachedPlugins();
-      if (list != null) {
-        return list;
-      }
-    }
-    catch (IOException ignored) {
-    }
-    return Collections.emptyList();
-  }
->>>>>>> 165741d4
+  @NotNull
+  abstract protected Collection<IdeaPluginDescriptor> getCustomRepoPlugins();
 
   @NotNull
   private List<IdeaPluginDescriptor> dependent(@NotNull IdeaPluginDescriptor rootDescriptor) {
