/*
 * Copyright 2000-2015 JetBrains s.r.o.
 *
 * Licensed under the Apache License, Version 2.0 (the "License");
 * you may not use this file except in compliance with the License.
 * You may obtain a copy of the License at
 *
 * http://www.apache.org/licenses/LICENSE-2.0
 *
 * Unless required by applicable law or agreed to in writing, software
 * distributed under the License is distributed on an "AS IS" BASIS,
 * WITHOUT WARRANTIES OR CONDITIONS OF ANY KIND, either express or implied.
 * See the License for the specific language governing permissions and
 * limitations under the License.
 */

/*
 * @author max
 */
package com.intellij.openapi.wm.impl.welcomeScreen;

import com.intellij.openapi.Disposable;
import com.intellij.openapi.MnemonicHelper;
import com.intellij.openapi.application.*;
import com.intellij.openapi.application.ex.ApplicationManagerEx;
import com.intellij.openapi.extensions.ExtensionPointName;
import com.intellij.openapi.project.DumbAwareRunnable;
import com.intellij.openapi.project.Project;
import com.intellij.openapi.project.ProjectManager;
import com.intellij.openapi.project.ProjectManagerAdapter;
import com.intellij.openapi.util.DimensionService;
import com.intellij.openapi.util.Disposer;
import com.intellij.openapi.wm.*;
import com.intellij.openapi.wm.impl.IdeFrameImpl;
import com.intellij.openapi.wm.impl.IdeGlassPaneImpl;
import com.intellij.openapi.wm.impl.IdeMenuBar;
import com.intellij.openapi.wm.impl.WindowManagerImpl;
import com.intellij.openapi.wm.impl.status.IdeStatusBarImpl;
import com.intellij.ui.AppUIUtil;
import com.intellij.ui.BalloonLayout;
import com.intellij.ui.BalloonLayoutImpl;
import com.intellij.util.ui.UIUtil;
import com.intellij.util.ui.accessibility.AccessibleContextAccessor;
import org.jetbrains.annotations.Nullable;

import javax.accessibility.AccessibleContext;
import javax.swing.*;
import java.awt.*;
import java.awt.event.WindowAdapter;
import java.awt.event.WindowEvent;
import java.io.File;

public class WelcomeFrame extends JFrame implements IdeFrame, AccessibleContextAccessor {
  public static final ExtensionPointName<WelcomeFrameProvider> EP = ExtensionPointName.create("com.intellij.welcomeFrameProvider");
  static final String DIMENSION_KEY = "WELCOME_SCREEN";
  private static IdeFrame ourInstance;
  private final WelcomeScreen myScreen;
  private final BalloonLayout myBalloonLayout;

  public WelcomeFrame() {
    JRootPane rootPane = getRootPane();
    final WelcomeScreen screen = createScreen(rootPane);

    final IdeGlassPaneImpl glassPane = new IdeGlassPaneImpl(rootPane);
    setGlassPane(glassPane);
    glassPane.setVisible(false);
    setContentPane(screen.getWelcomePanel());
    setTitle(ApplicationNamesInfo.getInstance().getFullProductName());
    AppUIUtil.updateWindowIcon(this);

    ProjectManager.getInstance().addProjectManagerListener(new ProjectManagerAdapter() {
      @Override
      public void projectOpened(Project project) {
        dispose();
      }
    });

    myBalloonLayout = new BalloonLayoutImpl(rootPane, new Insets(8, 8, 8, 8));

    myScreen = screen;
    setupCloseAction(this);
    MnemonicHelper.init(this);
    myScreen.setupFrame(this);
    Disposer.register(ApplicationManager.getApplication(), new Disposable() {
      @Override
      public void dispose() {
        WelcomeFrame.this.dispose();
      }
    });
  }

  public static IdeFrame getInstance() {
    return ourInstance;
  }

  @Override
  public void dispose() {
    saveLocation(getBounds());

    super.dispose();

    Disposer.dispose(myScreen);

    resetInstance();
  }

  private static void saveLocation(Rectangle location) {
    Point middle = new Point(location.x + location.width / 2, location.y = location.height / 2);
    DimensionService.getInstance().setLocation(DIMENSION_KEY, middle, null);
  }

  static void setupCloseAction(final JFrame frame) {
    frame.setDefaultCloseOperation(WindowConstants.DO_NOTHING_ON_CLOSE);
    frame.addWindowListener(
      new WindowAdapter() {
        public void windowClosing(final WindowEvent e) {
          frame.dispose();

          if (ProjectManager.getInstance().getOpenProjects().length == 0) {
            ApplicationManagerEx.getApplicationEx().exit();
          }
        }
      }
    );
  }

  public static void clearRecents() {
    if (ourInstance != null) {
      if (ourInstance instanceof WelcomeFrame) {
        WelcomeScreen screen = ((WelcomeFrame)ourInstance).myScreen;
        // todo clear recent projects
      }
    }
  }

  private static WelcomeScreen createScreen(JRootPane rootPane) {
    WelcomeScreen screen = null;
    for (WelcomeScreenProvider provider : WelcomeScreenProvider.EP_NAME.getExtensions()) {
      if (!provider.isAvailable()) continue;
      screen = provider.createWelcomeScreen(rootPane);
      if (screen != null) break;
    }
    if (screen == null) {
      screen = new NewWelcomeScreen();
    }
    return screen;
  }
  
  public static void resetInstance() {
    ourInstance = null;
  }

  public static void showNow() {
    if (ourInstance == null) {
      IdeFrame frame = null;
      for (WelcomeFrameProvider provider : EP.getExtensions()) {
        frame = provider.createFrame();
        if (frame != null) break;
      }
      if (frame == null) {
        frame = new WelcomeFrame();
      }
      IdeMenuBar.installAppMenuIfNeeded((JFrame)frame);
      ((JFrame)frame).setVisible(true);
      ourInstance = frame;
    }
  }

  public static void showIfNoProjectOpened() {
<<<<<<< HEAD
    if (ApplicationManager.getApplication().isOnAir()) return;
=======
    if (ApplicationManager.getApplication().isUnitTestMode()) return;
>>>>>>> bd50525b
    ApplicationManager.getApplication().invokeLater(new DumbAwareRunnable() {
      @Override
      public void run() {
        WindowManagerImpl windowManager = (WindowManagerImpl)WindowManager.getInstance();
        windowManager.disposeRootFrame();
        IdeFrameImpl[] frames = windowManager.getAllProjectFrames();
        if (frames.length == 0) {
          showNow();
        }
      }
    }, ModalityState.NON_MODAL);
  }

  @Override
  public StatusBar getStatusBar() {
    Container pane = getContentPane();
    //noinspection ConstantConditions
    return pane instanceof JComponent ? UIUtil.findComponentOfType((JComponent)pane, IdeStatusBarImpl.class) : null;
  }

  @Override
  public BalloonLayout getBalloonLayout() {
    return myBalloonLayout;
  }

  @Override
  public Rectangle suggestChildFrameBounds() {
    return getBounds();
  }

  @Nullable
  @Override
  public Project getProject() {
    return ProjectManager.getInstance().getDefaultProject();
  }

  @Override
  public void setFrameTitle(String title) {
    setTitle(title);
  }

  @Override
  public void setFileTitle(String fileTitle, File ioFile) {
    setTitle(fileTitle);
  }

  @Override
  public IdeRootPaneNorthExtension getNorthExtension(String key) {
    return null;
  }

  @Override
  public JComponent getComponent() {
    return getRootPane();
  }

  @Override
  public AccessibleContext getCurrentAccessibleContext() {
    return accessibleContext;
  }
}<|MERGE_RESOLUTION|>--- conflicted
+++ resolved
@@ -167,11 +167,8 @@
   }
 
   public static void showIfNoProjectOpened() {
-<<<<<<< HEAD
     if (ApplicationManager.getApplication().isOnAir()) return;
-=======
     if (ApplicationManager.getApplication().isUnitTestMode()) return;
->>>>>>> bd50525b
     ApplicationManager.getApplication().invokeLater(new DumbAwareRunnable() {
       @Override
       public void run() {
