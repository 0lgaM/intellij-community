--- conflicted
+++ resolved
@@ -23,7 +23,6 @@
 import com.intellij.openapi.util.io.FileTooBigException;
 import com.intellij.openapi.util.io.FileUtil;
 import com.intellij.openapi.util.text.StringUtil;
-import com.intellij.openapi.vfs.CharsetToolkit;
 import com.intellij.openapi.vfs.LocalFileSystem;
 import com.intellij.openapi.vfs.VfsBundle;
 import com.intellij.openapi.vfs.VirtualFile;
@@ -32,11 +31,7 @@
 import com.intellij.openapi.vfs.newvfs.NewVirtualFile;
 import com.intellij.openapi.vfs.newvfs.persistent.PersistentFS;
 import com.intellij.psi.SingleRootFileViewProvider;
-<<<<<<< HEAD
-=======
-import com.intellij.util.ArrayUtil;
 import com.intellij.util.io.IOUtil;
->>>>>>> fa409e4f
 import com.intellij.util.text.StringFactory;
 import org.jetbrains.annotations.NonNls;
 import org.jetbrains.annotations.NotNull;
@@ -62,32 +57,8 @@
   private static final int IS_SPECIAL_FLAG = 0x0800;
   private static final int INT_FLAGS_MASK = 0xff00;
 
-<<<<<<< HEAD
   private volatile int myNameId;
   private volatile VirtualDirectoryImpl myParent;
-=======
-  private static final String EMPTY = "";
-  @NonNls private static final String[] WELL_KNOWN_SUFFIXES = {"$1.class", "$2.class","Test.java","List.java","tion.java", ".class", ".java", ".html", ".txt", ".xml",".php",".gif",".svn",".css",".js"};
-  private static final byte[][] WELL_KNOWN_SUFFIXES_BYTES;
-  private static final int[] WELL_KNOWN_SUFFIXES_LENGTH;
-  private static final int SUFFIX_BITS = 4;
-  static {
-    WELL_KNOWN_SUFFIXES_BYTES = new byte[WELL_KNOWN_SUFFIXES.length][];
-    WELL_KNOWN_SUFFIXES_LENGTH = new int[WELL_KNOWN_SUFFIXES.length];
-    for (int i = 0; i < WELL_KNOWN_SUFFIXES.length; i++) {
-      String suffix = WELL_KNOWN_SUFFIXES[i];
-      WELL_KNOWN_SUFFIXES_BYTES[i] = suffix.getBytes(CharsetToolkit.UTF8_CHARSET);
-      WELL_KNOWN_SUFFIXES_LENGTH[i] = suffix.length();
-    }
-
-    assert 1 << SUFFIX_BITS == WELL_KNOWN_SUFFIXES.length + 1;
-  }
-
-  /** Either a String or byte[]. Possibly should be concatenated with one of the entries in the {@link #WELL_KNOWN_SUFFIXES}. */
-  private volatile Object myName;
-  private volatile VirtualDirectoryImpl myParent;
-  /** Also, high four bits are used as an index into the {@link #WELL_KNOWN_SUFFIXES} array. */
->>>>>>> fa409e4f
   private volatile short myFlags = 0;
   private volatile int myId;
 
@@ -105,22 +76,7 @@
   }
 
   private void storeName(@NotNull String name) {
-<<<<<<< HEAD
     myNameId = FileNameCache.storeName(name.replace('\\', '/'));   // note: on Unix-style FS names may contain backslashes
-=======
-    myFlags &= 0xffff >>> SUFFIX_BITS;
-    for (int i = 0; i < WELL_KNOWN_SUFFIXES.length; i++) {
-      String suffix = WELL_KNOWN_SUFFIXES[i];
-      if (name.endsWith(suffix)) {
-        name = StringUtil.trimEnd(name, suffix);
-        int mask = (i+1) << 16-SUFFIX_BITS;
-        myFlags |= mask;
-        break;
-      }
-    }
-
-    myName = encodeName(name.replace('\\', '/'));  // note: on Unix-style FS names may contain backslashes
->>>>>>> fa409e4f
   }
 
   private void updateLinkStatus() {
@@ -132,44 +88,9 @@
     setFlagInt(HAS_SYMLINK_FLAG, isSymLink || ((VirtualFileSystemEntry)myParent).getFlagInt(HAS_SYMLINK_FLAG));
   }
 
-<<<<<<< HEAD
   @NotNull
   private String getEncodedSuffix() {
     return FileNameCache.getNameSuffix(myNameId);
-=======
-  @NotNull
-  private static Object encodeName(@NotNull String name) {
-    int length = name.length();
-    if (length == 0) return ArrayUtil.EMPTY_BYTE_ARRAY;
-
-    byte[] bytes = new byte[length];
-    for (int i = 0; i < length; i++) {
-      char c = name.charAt(i);
-      if (!IOUtil.isAscii(c)) {
-        return name;
-      }
-      bytes[i] = (byte)c;
-    }
-    return bytes;
-  }
-
-  @NotNull
-  private String getEncodedSuffix() {
-    int index = (myFlags >> 16-SUFFIX_BITS) & ((1<<SUFFIX_BITS)-1);
-    if (index == 0) return EMPTY;
-    return WELL_KNOWN_SUFFIXES[index-1];
->>>>>>> fa409e4f
-  }
-  @NotNull
-  private byte[] getEncodedSuffixBytes() {
-    int index = (myFlags >> 16-SUFFIX_BITS) & ((1<<SUFFIX_BITS)-1);
-    if (index == 0) return ArrayUtil.EMPTY_BYTE_ARRAY;
-    return WELL_KNOWN_SUFFIXES_BYTES[index-1];
-  }
-  private int getEncodedSuffixLength() {
-    int index = (myFlags >> 16-SUFFIX_BITS) & ((1<<SUFFIX_BITS)-1);
-    if (index == 0) return 0;
-    return WELL_KNOWN_SUFFIXES_LENGTH[index-1];
   }
 
   @Override
@@ -179,7 +100,7 @@
     String suffix = getEncodedSuffix();
     if (name instanceof String) {
       //noinspection StringEquality
-      return suffix == FileNameCache.EMPTY ? (String)name : name + suffix;
+      return suffix == EMPTY ? (String)name : name + suffix;
     }
 
     byte[] bytes = (byte[])name;
